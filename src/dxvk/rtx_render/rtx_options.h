/*
* Copyright (c) 2021-2025, NVIDIA CORPORATION. All rights reserved.
*
* Permission is hereby granted, free of charge, to any person obtaining a
* copy of this software and associated documentation files (the "Software"),
* to deal in the Software without restriction, including without limitation
* the rights to use, copy, modify, merge, publish, distribute, sublicense,
* and/or sell copies of the Software, and to permit persons to whom the
* Software is furnished to do so, subject to the following conditions:
*
* The above copyright notice and this permission notice shall be included in
* all copies or substantial portions of the Software.
*
* THE SOFTWARE IS PROVIDED "AS IS", WITHOUT WARRANTY OF ANY KIND, EXPRESS OR
* IMPLIED, INCLUDING BUT NOT LIMITED TO THE WARRANTIES OF MERCHANTABILITY,
* FITNESS FOR A PARTICULAR PURPOSE AND NONINFRINGEMENT.  IN NO EVENT SHALL
* THE AUTHORS OR COPYRIGHT HOLDERS BE LIABLE FOR ANY CLAIM, DAMAGES OR OTHER
* LIABILITY, WHETHER IN AN ACTION OF CONTRACT, TORT OR OTHERWISE, ARISING
* FROM, OUT OF OR IN CONNECTION WITH THE SOFTWARE OR THE USE OR OTHER
* DEALINGS IN THE SOFTWARE.
*/
#pragma once

#include <algorithm>
#include <unordered_set>
#include <cassert>
#include <limits>

#include "../util/util_keybind.h"
#include "../util/config/config.h"
#include "../util/xxHash/xxhash.h"
#include "../util/util_math.h"
#include "../util/util_env.h"
#include "rtx/algorithm/accumulate.h"
#include "rtx_utils.h"
#include "rtx/concept/ray_portal/ray_portal.h"
#include "rtx_global_volumetrics.h"
#include "rtx_pathtracer_gbuffer.h"
#include "rtx_pathtracer_integrate_direct.h"
#include "rtx_pathtracer_integrate_indirect.h"
#include "rtx_dlss.h"
#include "rtx_materials.h"
#include "rtx/pass/material_args.h"
#include "rtx_option.h"
#include "rtx_hashing.h"

enum _NV_GPU_ARCHITECTURE_ID;
typedef enum _NV_GPU_ARCHITECTURE_ID NV_GPU_ARCHITECTURE_ID;
enum _NV_GPU_ARCH_IMPLEMENTATION_ID;
typedef enum _NV_GPU_ARCH_IMPLEMENTATION_ID NV_GPU_ARCH_IMPLEMENTATION_ID;

// RTX specific options

namespace dxvk {
  class DxvkDevice;

  using RenderPassVolumeIntegrateRaytraceMode = RtxGlobalVolumetrics::RaytraceMode;
  using RenderPassGBufferRaytraceMode = DxvkPathtracerGbuffer::RaytraceMode;
  using RenderPassIntegrateDirectRaytraceMode = DxvkPathtracerIntegrateDirect::RaytraceMode;
  using RenderPassIntegrateIndirectRaytraceMode = DxvkPathtracerIntegrateIndirect::RaytraceMode;

  // DLSS-RR is not listed here, because it's considered as a special mode of DLSS
  enum class UpscalerType : int {
    None = 0,
    DLSS,
    NIS,
    TAAU
  };

  enum class GraphicsPreset : int {
    Ultra = 0,
    High,
    Medium,
    Low,
    Custom,
    // Note: Used to automatically have the graphics preset set on initialization, not used beyond this case
    // as it should be overridden by one of the other values by the time any other code uses it.
    Auto
  };

  enum class RaytraceModePreset {
    Custom = 0,
    Auto = 1
  };

  enum class DlssPreset : int {
    Off = 0,
    On,
    Custom
  };

  enum class NisPreset : int {
    Performance = 0,
    Balanced,
    Quality,
    Fullscreen
  };

  enum class TaauPreset : int {
    UltraPerformance = 0,
    Performance,
    Balanced,
    Quality,
    Fullscreen
  };

  enum class CameraAnimationMode : int {
    CameraShake_LeftRight = 0,
    CameraShake_FrontBack,
    CameraShake_Yaw,
    CameraShake_Pitch,
    YawRotation
  };

  enum class TonemappingMode : int {
    Global = 0,
    Local
  };

  enum class UIType : int {
    None = 0,
    Basic,
    Advanced,
    Count
  };

  enum class ReflexMode : int {
    None = 0,
    LowLatency,
    LowLatencyBoost
  };

  enum class FusedWorldViewMode : int {
    None = 0,
    View,
    World
  };

  enum class SkyAutoDetectMode : int {
    None = 0,
    CameraPosition,
    CameraPositionAndDepthFlags
  };

  enum class SkyScaleOffsetFormula : int {
    Origin = 0,
    Linear,
    SourceEngine
  };

  enum class SkyScaleCalibrationMode : int {
    Fixed = 0,
    DeltaAutomatic,
    SourceEngineAutomatic
  };


  enum class EnableVsync : int {
    Off = 0,
    On = 1,
    WaitingForImplicitSwapchain = 2   // waiting for the app to create the device + implicit swapchain, we latch the vsync setting from there
  };

  enum class IntegrateIndirectMode : int {
    ImportanceSampled = 0,   // Importance sampled integration - provides the noisiest output and used primarily for reference comparisons
    ReSTIRGI = 1,            // Importance Sampled + ReSTIR GI integrations
    NeuralRadianceCache = 2, // Implements a live trained neural network to provide a world space radiance cache and allow the pathtracer to terminate paths earlier into the cache.
  
    Count
  };

  class RtxOptions {
    friend class ImGUI;
    friend class ImGuiSplash;
    friend class ImGuiCapture;
    friend class NeuralRadianceCache;
    friend class RtxContext;
    friend class RtxInitializer;
    friend class RtxComposite;

    RTX_OPTION("rtx", fast_unordered_set, lightmapTextures, {},
                  "Textures used for lightmapping (baked static lighting on surfaces) in older games.\n"
                  "These textures will be ignored when attempting to determine the desired textures from a draw to use for ray tracing.");
    RTX_OPTION("rtx", fast_unordered_set, skyBoxTextures, {},
                  "Textures on draw calls used for the sky or are otherwise intended to be very far away from the camera at all times (no parallax).\n"
<<<<<<< HEAD
                  "Any draw calls using a texture in this list will be treated as sky and rendered as such in a manner different from typical geometry.");
    RW_RTX_OPTION("rtx", fast_unordered_set, skyBoxGeometries, {},
=======
                  "Any draw calls using a texture in this list will be treated as sky and rendered as such in a manner different from typical geometry.");    
    RTX_OPTION("rtx", fast_unordered_set, skyBoxGeometries, {},
>>>>>>> e40a15b3
                  "Geometries from draw calls used for the sky or are otherwise intended to be very far away from the camera at all times (no parallax).\n"
                  "Any draw calls using a geometry hash in this list will be treated as sky and rendered as such in a manner different from typical geometry.\n"
                  "The geometry hash being used for sky detection is based off of the asset hash rule, see: \"rtx.geometryAssetHashRuleString\".");
    RTX_OPTION("rtx", fast_unordered_set, ignoreTextures, {},
                  "Textures on draw calls that should be ignored.\n"
                  "Any draw call using an ignore texture will be skipped and not ray traced, useful for removing undesirable rasterized effects or geometry not suitable for ray tracing.");
    RTX_OPTION("rtx", fast_unordered_set, ignoreLights, {},
                  "Lights that should be ignored.\nAny matching light will be skipped and not added to be ray traced.");
    RTX_OPTION("rtx", fast_unordered_set, uiTextures, {},
                  "Textures on draw calls that should be treated as screenspace UI elements.\n"
                  "All exclusively UI-related textures should be classified this way and doing so allows the UI to be rasterized on top of the ray traced scene like usual.\n"
                  "Note that currently the first UI texture encountered triggers RTX injection (though this may change in the future as this does cause issues with games that draw UI mid-frame).");
    RTX_OPTION("rtx", fast_unordered_set, worldSpaceUiTextures, {},
                  "Textures on draw calls that should be treated as worldspace UI elements.\n"
                  "Unlike typical UI textures this option is useful for improved rendering of UI elements which appear as part of the scene (moving around in 3D space rather than as a screenspace element).");
<<<<<<< HEAD
    RW_RTX_OPTION("rtx", fast_unordered_set, worldSpaceUiBackgroundTextures, {},
=======
    RTX_OPTION("rtx", fast_unordered_set, worldSpaceUiBackgroundTextures, {}, 
>>>>>>> e40a15b3
                  "Hack/workaround option for dynamic world space UI textures with a coplanar background.\n"
                  "Apply to backgrounds if the foreground material is a dynamic world texture rendered in UI that is unpredictable and rapidly changing.\n"
                  "This offsets the background texture backwards.");
    RTX_OPTION("rtx", fast_unordered_set, hideInstanceTextures, {},
                  "Textures on draw calls that should be hidden from rendering, but not totally ignored.\n"
                  "This is similar to rtx.ignoreTextures but instead of completely ignoring such draw calls they are only hidden from rendering, allowing for the hidden objects to still appear in captures.\n"
                  "As such, this is mostly only a development tool to hide objects during development until they are properly replaced, otherwise the objects should be ignored with rtx.ignoreTextures instead for better performance.");
    RTX_OPTION("rtx", fast_unordered_set, playerModelTextures, {}, "");
    RTX_OPTION("rtx", fast_unordered_set, playerModelBodyTextures, {}, "");
    RTX_OPTION("rtx", fast_unordered_set, lightConverter, {}, "");
    RTX_OPTION("rtx", fast_unordered_set, particleTextures, {},
                  "Textures on draw calls that should be treated as particles.\n"
                  "When objects are marked as particles more approximate rendering methods are leveraged allowing for more effecient and typically better looking particle rendering.\n"
                  "Generally any billboard-like blended particle objects in the original application should be classified this way.");
    RTX_OPTION("rtx", fast_unordered_set, beamTextures, {},
                  "Textures on draw calls that are already particles or emissively blended and have beam-like geometry.\n"
                  "Typically objects marked as particles or objects using emissive blending will be rendered with a special method which allows re-orientation of the billboard geometry assumed to make up the draw call in indirect rays (reflections for example).\n"
                  "This method works fine for typical particles, but some (e.g. a laser beam) may not be well-represented with the typical billboard assumption of simply needing to rotate around its centroid to face the view direction.\n"
                  "To handle such cases a different beam mode is used to treat objects as more of a cylindrical beam and re-orient around its main spanning axis, allowing for better rendering of these beam-like effect objects.");
    RTX_OPTION("rtx", fast_unordered_set, ignoreTransparencyLayerTextures, {},
                  "Textures on draw calls that should not be stored in the transparency layer, when DLSS-RR is on.\n"
                  "The transparency layer stores noise-free transparent objects which bypasses DLSS-RR denoising, but it has lower anti-aliasing quality.\n"
                  "Transparent objects that have aliasing/flickering issues, like laser beams, can be added to this list to achieve better anti-aliasing quality.");
    RTX_OPTION("rtx", fast_unordered_set, decalTextures, {},
                  "Textures on draw calls used for static geometric decals or decals with complex topology.\n"
                  "These materials will be blended over the materials underneath them when decal material blending is enabled.\n"
                  "A small configurable offset is applied to each flat/co-planar part of these decals to prevent coplanar geometric cases (which poses problems for ray tracing).");
    // Todo: Deprecation/aliasing macro here for dynamicDecalTextures/singleOffsetDecalTextures/nonOffsetDecalTextures to not have to manually handle their
    // aliasing to decalTextures, or the inclusion of the deprecation notice in their documentation.
    RTX_OPTION("rtx", fast_unordered_set, dynamicDecalTextures, {},
                  "Warning: This option is deprecated, please use rtx.decalTextures instead.\n"
                  "Textures on draw calls used for dynamically spawned geometric decals, such as bullet holes.\n"
                  "These materials will be blended over the materials underneath them when decal material blending is enabled.\n"
                  "A small configurable offset is applied to each quad part of these decals to prevent coplanar geometric cases (which poses problems for ray tracing).");
    RTX_OPTION("rtx", fast_unordered_set, singleOffsetDecalTextures, {},
                  "Warning: This option is deprecated, please use rtx.decalTextures instead.\n"
                  "Textures on draw calls used for geometric decals that don't inter-overlap for a given texture hash. Textures must be tagged as \"Decal Texture\" or \"Dynamic Decal Texture\" to apply.\n"
                  "Applies a single shared offset to all the batched decal geometry rendered in a given draw call, rather than increasing offset per decal within the batch (i.e. a quad in case of \"Dynamic Decal Texture\").\n"
                  "Note, the offset adds to the global offset among all decals drawn with different draw calls.\n"
                  "The decal textures tagged this way must not inter-overlap within a batch / single draw call since the same offset is applied to all of them.\n"
                  "Applying a single offset is useful for stabilizing decal offsets when a game dynamically batches decals together.\n"
                  "In addition, it makes the global decal offset index grow slower and thus it minimizes a chance of hitting the \"rtx.decals.maxOffsetIndex limit\".");
    RTX_OPTION("rtx", fast_unordered_set, nonOffsetDecalTextures, {},
                  "Warning: This option is deprecated, please use rtx.decalTextures instead.\n"
                  "Textures on draw calls used for geometric decals with arbitrary topology that are already offset from the base geometry.\n"
                  "These materials will be blended over the materials underneath them when decal material blending is enabled.\n"
                  "Unlike typical decals however these decals have no offset applied to them due assuming the offset is already being done by whatever is passing data to Remix.");
    RTX_OPTION("rtx", fast_unordered_set, terrainTextures, {}, "Albedo textures that are baked blended together to form a unified terrain texture used during ray tracing.\n"
                                                                  "Put albedo textures into this category if the game renders terrain as a blend of multiple textures.");
    RTX_OPTION("rtx", fast_unordered_set, opacityMicromapIgnoreTextures, {}, "Textures to ignore when generating Opacity Micromaps. This generally does not have to be set and is only useful for black listing problematic cases for Opacity Micromap usage.");
    RTX_OPTION("rtx", fast_unordered_set, animatedWaterTextures, {},
                  "Textures on draw calls to be treated as \"animated water\".\n"
                  "Objects with this flag applied will animate their normals to fake a basic water effect based on the layered water material parameters, and only when rtx.opaqueMaterial.layeredWaterNormalEnable is set to true.\n"
                  "Should typically be used on static water planes that the original application may have relied on shaders to animate water on.");
    RTX_OPTION("rtx", fast_unordered_set, ignoreBakedLightingTextures, {},
                  "Textures for which to ignore two types of baked lighting, Texture Factors and Vertex Color.\n\n"
                  "Texture Factor disablement:\n"
                  "Using this feature on selected textures will eliminate the texture factors.\n"
                  "For instance, if a game bakes lighting information into the Texture Factor for particular textures, applying this option will remove them.\n"
                  "This becomes useful when unexpected results occur due to the Texture Factor.\n"
                  "Consider an example where the original texture contains red tints baked into the Texture Factor. If a user replaces the texture, it will blend with the red tints, resulting in an undesirable reddish outcome.\n"
                  "In such cases, users can employ this option to eliminate the unwanted tints from their replacement textures.\n"
                  "Similarly, users can tag textures if shadows are baked into the Texture Factor, causing the replacing texture to appear darker than anticipated.\n\n"
                  "Vertex Color disablement:\n"
                  "Using this feature on selected textures will eliminate the vertex colors.\n\n"
                  "Note, enabling this setting will automatically disable multiple-stage texture factor blendings for the selected textures.\n"
                  "Only use this option when necessary, as the Texture Factor and Vertex Color can be used for simulating various texture effects, tagging a texture with this option will unexpectedly eliminate these effects.");
    RTX_OPTION("rtx", fast_unordered_set, ignoreAlphaOnTextures, {}, 
                  "Textures for which to ignore the alpha channel of the legacy colormap. Textures will be rendered fully opaque as a result.");
    RTX_OPTION("rtx.antiCulling", fast_unordered_set, antiCullingTextures, {},
                  "Textures that are forced to extend life length when anti-culling is enabled.\n"
                  "Some games use different culling methods we can't fully match, use this option to manually add textures to force extend their life when anti-culling fails.");
    RTX_OPTION("rtx.postfx", fast_unordered_set, motionBlurMaskOutTextures, {}, "Disable motion blur for meshes with specific texture.");

    RTX_OPTION("rtx", std::string, geometryGenerationHashRuleString, "positions,indices,texcoords,geometrydescriptor,vertexlayout,vertexshader",
                  "Defines which asset hashes we need to generate via the geometry processing engine.");
    RTX_OPTION("rtx", std::string, geometryAssetHashRuleString, "positions,indices,geometrydescriptor",
                  "Defines which hashes we need to include when sampling from replacements and doing USD capture.");
<<<<<<< HEAD

=======
    RTX_OPTION("rtx", fast_unordered_set, raytracedRenderTargetTextures, {}, "DescriptorHashes for Render Targets. (Screens that should display the output of another camera).");
    RTX_OPTION("rtx", fast_unordered_set, particleEmitterTextures, {}, "Objects rendered with these textures will emit particles that inherit the material of the object itself.");
    
>>>>>>> e40a15b3
  public:
    RTX_OPTION("rtx", bool, showRaytracingOption, true, "Enables or disables the option to toggle ray tracing in the UI. When set to false the ray tracing checkbox will not appear in the Remix UI.");
    RTX_OPTION_ENV("rtx", bool, enableRaytracing, true, "DXVK_ENABLE_RAYTRACING",
                   "Globally enables or disables ray tracing. When set to false the original game should render mostly as it would in DXVK typically.\n"
                   "Some artifacts may still appear however compared to the original game either due to issues with the underlying DXVK translation or issues in Remix itself.");

    RTX_OPTION("rtx", float, sceneScale, 1, "Defines the ratio of rendering unit (1cm) to game unit, i.e. sceneScale = 1cm / GameUnit.");
    RTX_OPTION("rtx", bool, zUp, false, "Indicates that the Z axis is the \"upward\" axis in the world when true, otherwise the Y axis when false.");
    RTX_OPTION("rtx", bool, leftHandedCoordinateSystem, false, "Indicates that the world space coordinate system is left-handed when true, otherwise right-handed when false.");
    // Note: This time is in milliseconds, should be named something like millisecondDeltaBetweenFrames ideally, but keeping it as it is for now.
    RTX_OPTION_ENV("rtx", float, timeDeltaBetweenFrames, 0.f, "RTX_FRAME_TIME_DELTA_MS",
                   "Frame time delta in milliseconds to use for rendering.\n"
                   "Setting this to 0 will use actual frame time delta for a given frame. Non-zero value allows the actual time delta to be overridden and is primarily used for automation to ensure determinism run to run without variance due to frame time fluctuations.");

    RTX_OPTION_FLAG("rtx", bool, keepTexturesForTagging, false, RtxOptionFlags::NoSave, "A flag to keep all textures in video memory, which can drastically increase VRAM consumption. Intended to assist with tagging textures that are only used for a short period of time (such as loading screens). Use only when necessary!");
    RTX_OPTION("rtx.gui", float, textureGridThumbnailScale, 1.f,
               "A float to set the scale of thumbnails while selecting textures.\n"
               "This will be scaled by the default value of 120 pixels.\n"
               "This value must always be greater than zero.");
    RTX_OPTION("rtx", bool, skipDrawCallsPostRTXInjection, false, "Ignores all draw calls recorded after RTX Injection, the location of which varies but is currently based on when tagged UI textures begin to draw.");
    RTX_OPTION_ENV("rtx", DlssPreset, dlssPreset, DlssPreset::On, "RTX_DLSS_PRESET", "Combined DLSS Preset for quickly controlling Upscaling, Frame Interpolation and Latency Reduction.");
    RTX_OPTION("rtx", NisPreset, nisPreset, NisPreset::Balanced, "Adjusts NIS scaling factor, trades quality for performance.");
    RTX_OPTION("rtx", TaauPreset, taauPreset, TaauPreset::Balanced,  "Adjusts TAA-U scaling factor, trades quality for performance.");
    RTX_OPTION_ENV("rtx", GraphicsPreset, graphicsPreset, GraphicsPreset::Auto, "DXVK_GRAPHICS_PRESET_TYPE", "Overall rendering preset, higher presets result in higher image quality, lower presets result in better performance.");
    RTX_OPTION_ENV("rtx", RaytraceModePreset, raytraceModePreset, RaytraceModePreset::Auto, "DXVK_RAYTRACE_MODE_PRESET_TYPE", "");
    RTX_OPTION_FLAG("rtx", bool, lowMemoryGpu, false, RtxOptionFlags::NoSave, "Enables low memory mode, where we aggressively detune caches and streaming systems to accomodate the lower memory available.");
    RTX_OPTION("rtx", float, emissiveIntensity, 1.0f, "A general scale factor on all emissive intensity values globally. Generally per-material emissive intensities should be used, but this option may be useful for debugging without needing to author materials.");
    RTX_OPTION("rtx", float, fireflyFilteringLuminanceThreshold, 1000.0f, "Maximum luminance threshold for the firefly filtering to clamp to.");
    RTX_OPTION("rtx", float, secondarySpecularFireflyFilteringThreshold, 1000.0f, "Firefly luminance clamping threshold for secondary specular signal.");
    RTX_OPTION("rtx", float, vertexColorStrength, 0.6f,
               "A scalar to apply to how strong vertex color influence should be on materials.\n"
               "A value of 1 indicates that it should be fully considered (though do note the texture operation and relevant parameters still control how much it should be blended with the actual albedo color), a value of 0 indicates that it should be fully ignored.");
    RTX_OPTION("rtx", bool, vertexColorIsBakedLighting, true, "If true, brightness contribution will be removed from the vertex color by dividing each component by the largest component.");
    RTX_OPTION("rtx", bool, ignoreAllVertexColorBakedLighting, false, "If true, all baked lighting bound to all vertex colors will be ignored.");
    RTX_OPTION("rtx", bool, allowFSE, false,
               "A flag indicating if the application should be able to utilize exclusive full screen mode when set to true, otherwise force it to be disabled when set to false.\n"
               "Exclusive full screen may see performance benefits over other fullscreen modes at the cost of stability in some cases.\n"
               "Do note that on modern Windows full screen optimizations will likely be used regardless which in most cases results in performance similar to exclusive full screen even when it is not in use.");
    RTX_OPTION("rtx", std::string, baseGameModRegex, "", "Regex used to determine if the base game is running a mod, like a sourcemod.");
    RTX_OPTION("rtx", std::string, baseGameModPathRegex, "", "Regex used to redirect RTX Remix Runtime to another path for replacements and rtx.conf.");
    RTX_OPTION("rtx", bool, disableAMDSwitchableGraphics, true,
               "A flag indicating if Remix should attempt to disable AMD's switchable graphics Vulkan layer (VK_LAYER_AMD_swichable_graphics).\n"
               "Due to how some older AMD drivers filter devices exposed to Vulkan it is possible for Remix to see no valid GPUs on a machine when using an integerated AMD GPU with a dedicated Nvidia GPU (for instance a laptop).\n"
               "This is because on such machines both Nvidia Optimus and AMD switchable graphics attempt to filter the device list to promote their respective GPUs, but rather than leaving at least one device all end up filtered out.\n"
               "To work around this issue, Remix can attempt to disable the AMD switchable graphics layer which should eliminate this buggy filtering. As such, this option should generally remain enabled.\n"
               "If this causes an undesired GPU to be selected (e.g. if for some reason you want to force Remix to run on an integerated AMD GPU via the switchable graphics layer), then this option should be disabled.");


    // Shader Compilation
    struct Shader {
      friend class ShaderManager;

      // Note: Shader recompilation is only useful with a development setup for the most part and is disabled when REMIX_DEVELOPMENT is not defined,
      // so these options will not take effect in such builds. They are however still included rather than ifdeffed out to keep consistent options documentation
      // across builds.
      RTX_OPTION("rtx.shader", bool, asyncSpirVRecompilation, true,
                 "When set to true runtime shader recompilation will recompile shaders to SPIR-V asynchronously rather than blocking until complete.\n"
                 "Do note that despite setting this option the actual compilation of the shader from SPIR-V to the ISA will still be blocking as only the prewarming process can handle this step asynchronously for now.\n"
                 "Generally this option should remain enabled, though disabling it may be useful for CI where deterministic behavior is needed, and may be useful to maximize performance at the cost of blocking (by not having application running while compiling to SPIR-V).\n"
                 "This option is mainly meant for development use and should not be set for user-facing operation.");
      RTX_OPTION("rtx.shader", bool, recompileOnLaunch, false,
                 "When set to true runtime shader recompilation will execute on the first frame after launch.\n"
                 "This option is mainly meant for development use and should not be set for user-facing operation. Also see rtx.useLiveShaderEditMode for a similar option which auto-detects shader changes instead.");
      RTX_OPTION("rtx.shader", bool, useLiveEditMode, false,
                 "When set to true shaders will be automatically recompiled when any shader file is updated (saved for instance) in addition to the usual manual recompilation trigger.\n"
                 "This option is mainly meant for development use and should not be set for user-facing operation.");

      RTX_OPTION_ENV("rtx.shader", bool, prewarmAllVariants, false, "RTX_PREWARM_ALL_VARIANTS",
                     "When set to true, all variants of shaders will be prewarmed at launch. Only takes effect when rtx.initializer.asyncShaderPrewarming is set to true.\n"
                     "By default Remix only prewarms shaders which may actually be used at runtime or are accessible by user-facing graphics menus rather than all shader variants accessible by changing options in the developer menu.\n"
                     "This has the benefit of minimizing shader compilation cost for typical users, but may cause shader compilation stalls when changing various options in the developer menu. As such, this option is useful to enable during development to minimize these stalls.\n"
                     "Do note however that enabling this option will have a significant performance impact whenever shaders are uncached (e.g. on first load) due to requiring many more shaders to be compiled. As such using the enviornment variable to set this option locally on a developer's machine is recommended over a configuration file change to ensure it is not accidently enabled for users.");
      RTX_OPTION_ENV("rtx.shader", bool, enableAsyncCompilation, true, "RTX_ENABLE_ASYNC_COMPILATION",
                 "When set to true shader compilation (especially that of prewarming) will be done asynchronously rather than blocking.\n"
                 "Typically shader prewarming with async finalization is done to attempt to compile all required shader variants before they are used, often by overlapping this work with a startup sequence (e.g. a game's loading screen). Often times however this prewarming takes longer than the time available, or an application may not have a startup sequence to begin with and immediately begin using Remix shaders.\n"
                 "To accomodate this, async shader compilation allows for this work to be done asynchronously to avoid blocking the application at the cost of being unable to render anything until the process is complete.\n"
                 "This is typically better choice than blocking however and is recommended to be enabled as on Windows Remix blocking will cause the application to stop responding, making it seem as if the application has crashed if shader compilation takes a long time. Additionally, when combined with rtx.shader.enableAsyncCompilationUI the progress of the compilation process can be shown to the user as a UI, improving user experience.\n"
                 "The main downside to this approach is that when blocking shader compilation is allowed to take up more of the CPU, whereas async shader compilation will have to compete with the application which can make compilation take slightly longer than it would otherwise (especially true if the application's framerate is uncapped).\n"
                 "To mitigate this, Remix can optionally throttle the application during async compilation via rtx.shader.asyncCompilationThrottleMilliseconds to ensure enough time is available for compilation.\n"
                 "Finally, a more minor downside is that when async shader compilation is in use Remix currently has no way of keeping the application in a startup sequence (e.g. keeping a game on its loading screen) while it waits for shaders to compile.\n"
                 "This will mean for instance a game's menu may be active but not be able to render until the compilation is complete, rather than blocking on the loading screen and transitioning to the menu only once all shaders are loaded. Not blocking the application is typically better for user experience regardless though as long as some sort of progress UI is displayed to indicate what is happening.");
      RTX_OPTION("rtx.shader", bool, enableAsyncCompilationUI, true,
                 "Enables a UI message when async shader compilation is in progress to indicate the current compilation progress. Only takes effect when rtx.shader.enableAsyncCompilation is true.\n"
                 "This should usually be enabled as providing information to the user about the current progress of compilation is useful. May be disabled however for automated testing purposes if the nondeterministic behavior of the UI's rendered text interferes with testing.");
      RTX_OPTION("rtx.shader", std::uint32_t, asyncCompilationThrottleMilliseconds, 33,
                 "Specifies a time in milliseconds to throttle each application frame when async shader compilation is in progress. Set to 0 to disable, and only takes effect when rtx.shader.enableAsyncCompilation is true.\n"
                 "This generally should be set to a value low enough to not impact the application framerate significantly (especially if non-ray traced visuals are capable of being displayed by the application while loading, e.g. an intro video), but also high enough to get the desired shader compilation performance (especially relevant if the application is fairly heavy on the CPU during async shader compilation, or on CPUs with few hardware threads).");
    } shader;

    struct RaytracedRenderTarget {
      RTX_OPTION("rtx.raytracedRenderTarget", bool, enable, true, "Enables or disables raytracing for render-to-texture effects.  The render target to be raytraced must be specified in the texture selection menu.");
    } raytracedRenderTarget;

    struct ViewModel {
      friend class ImGUI;
      RTX_OPTION("rtx.viewModel", bool, enable, false, "If true, try to resolve view models (e.g. first-person weapons). World geometry doesn't have shadows / reflections / etc from the view models.");
      RTX_OPTION("rtx.viewModel", float, rangeMeters, 1.0f, "[meters] Max distance at which to find a portal for view model virtual instances. If rtx.viewModel.separateRays is true, this is also max length of view model rays.");
      RTX_OPTION("rtx.viewModel", float, scale, 1.0f, "Scale for view models. Minimize to prevent clipping.");
      RTX_OPTION("rtx.viewModel", bool, enableVirtualInstances, true, "If true, virtual instances are created to render the view models behind a portal.");
      RTX_OPTION("rtx.viewModel", bool, perspectiveCorrection, true, "If true, apply correction to view models (e.g. different FOV is used for view models).");
      RTX_OPTION("rtx.viewModel", float, maxZThreshold, 0.0f, "If a draw call's viewport has max depth less than or equal to this threshold, then assume that it's a view model.");
    } viewModel;

    struct PlayerModel {
      friend class ImGUI;
      RTX_OPTION("rtx.playerModel", bool, enableVirtualInstances, true, "");
      RTX_OPTION("rtx.playerModel", bool, enableInPrimarySpace, false, "");
      RTX_OPTION("rtx.playerModel", bool, enablePrimaryShadows, true, "");
      RTX_OPTION("rtx.playerModel", float, backwardOffset, 0.f, "");
      RTX_OPTION("rtx.playerModel", float, horizontalDetectionDistance, 34.f, "");
      RTX_OPTION("rtx.playerModel", float, verticalDetectionDistance, 64.f, "");
      RTX_OPTION("rtx.playerModel", float, eyeHeight, 64.f, "");
      RTX_OPTION("rtx.playerModel", float, intersectionCapsuleRadius, 24.f, "");
      RTX_OPTION("rtx.playerModel", float, intersectionCapsuleHeight, 68.f, "");
    } playerModel;

    struct Displacement {
      friend class ImGUI;
      RTX_OPTION("rtx.displacement", DisplacementMode, mode, DisplacementMode::QuadtreePOM, "What algorithm the displacement uses.\n"
        "RaymarchPOM: advances the ray in linear steps until the ray is below the heightfield.\n"
        "QuadtreePOM: Relies on special mipmaps with maximum values instead of average values.  Uses the mipmap as a quadtree.");
      RTX_OPTION("rtx.displacement", bool, enableDirectLighting, true, "Whether direct lighting accounts for displacement mapping");
      RTX_OPTION("rtx.displacement", bool, enableIndirectLighting, true, "Whether indirect lighting accounts for displacement mapping");
      RTX_OPTION("rtx.displacement", bool, enableNEECache, true, "Whether the NEE cache accounts for displacement mapping");
      RTX_OPTION("rtx.displacement", bool, enableReSTIRGI, true, "Whether ReSTIR GI accounts for displacement mapping");
      RTX_OPTION("rtx.displacement", bool, enableIndirectHit, false, "Whether indirect ray hits account for displacement mapping (Enabling this is expensive.  Without it, non-perfect reflections of displaced objects will not show displacement.)");
      RTX_OPTION("rtx.displacement", bool, enablePSR, false, "Enable PSR (perfect reflections) for materials with displacement.  Rays that have been perfectly reflected off a POM surface will not collide correctly with other parts of that same surface.");
      RTX_OPTION("rtx.displacement", float, displacementFactor, 1.0f, "Scaling factor for all displacement maps");
      RTX_OPTION("rtx.displacement", uint, maxIterations, 64, "The max number of times the POM raymarch will iterate.");
    } displacement;

    RTX_OPTION("rtx", bool, resolvePreCombinedMatrices, true, "");

    RTX_OPTION("rtx", uint32_t, minPrimsInDynamicBLAS, 1000, "The minimum number of triangles required to promote a mesh to it's own BLAS, otherwise it lands in the merged BLAS with multiple other meshes.");
    RTX_OPTION("rtx", uint32_t, maxPrimsInMergedBLAS, 50000, "The maximum number of triangles for a mesh that can be in the merged BLAS.  ");
    RTX_OPTION_FLAG("rtx", bool, forceMergeAllMeshes, false, RtxOptionFlags::NoSave, "Force merges all meshes into as few BLAS as possible.  This is generally not desirable for performance, but can be a useful debugging tool.");
    RTX_OPTION_FLAG("rtx", bool, minimizeBlasMerging, false, RtxOptionFlags::NoSave, "Minimize BLAS merging to the minimum possible, this option tries to give all meshes their own BLAS.  This is generally not desirable forperformance, but can be a useful debugging tool.");

    RTX_OPTION_ENV("rtx", bool, enableAlwaysCalculateAABB, false, "RTX_ALWAYS_CALCULATE_AABB", "Calculate an Axis Aligned Bounding Box for every draw call.\n This may improve instance tracking across frames for skinned and vertex shaded calls.");

    // Camera
    struct FreeCam{
      RTX_OPTION("rtx.freeCam", VirtualKeys, keyMoveFaster,  {VirtualKey{VK_LSHIFT}}, "Move faster in free camera mode.\nExample override: 'rtx.rtx.freeCam.keyMoveForward = RSHIFT'");
      RTX_OPTION("rtx.freeCam", VirtualKeys, keyMoveForward, {VirtualKey{'W'}}, "Move forward in free camera mode.\nExample override: 'rtx.rtx.freeCam.keyMoveForward = P'");
      RTX_OPTION("rtx.freeCam", VirtualKeys, keyMoveLeft,    {VirtualKey{'A'}}, "Move left in free camera mode.\nExample override: 'rtx.rtx.freeCam.keyMoveLeft = P'");
      RTX_OPTION("rtx.freeCam", VirtualKeys, keyMoveBack,    {VirtualKey{'S'}}, "Move back in free camera mode.\nExample override: 'rtx.rtx.freeCam.keyMoveBack = P'");
      RTX_OPTION("rtx.freeCam", VirtualKeys, keyMoveRight,   {VirtualKey{'D'}}, "Move right in free camera mode.\nExample override: 'rtx.rtx.freeCam.keyMoveRight = P'");
      RTX_OPTION("rtx.freeCam", VirtualKeys, keyMoveUp,      {VirtualKey{'E'}}, "Move up in free camera mode.\nExample override: 'rtx.rtx.freeCam.keyMoveUp = P'");
      RTX_OPTION("rtx.freeCam", VirtualKeys, keyMoveDown,    {VirtualKey{'Q'}}, "Move down in free camera mode.\nExample override: 'rtx.rtx.freeCam.keyMoveDown = P'");
      RTX_OPTION("rtx.freeCam", VirtualKeys, keyPitchDown,   {VirtualKey{'I'}}, "Pitch down in free camera mode.\nExample override: 'rtx.rtx.freeCam.keyPitchDown = P'");
      RTX_OPTION("rtx.freeCam", VirtualKeys, keyPitchUp,     {VirtualKey{'K'}}, "Pitch up in free camera mode.\nExample override: 'rtx.rtx.freeCam.keyPitchUp = P'");
      RTX_OPTION("rtx.freeCam", VirtualKeys, keyYawLeft,     {VirtualKey{'J'}}, "Yaw left in free camera mode.\nExample override: 'rtx.rtx.freeCam.keyYawLeft = P'");
      RTX_OPTION("rtx.freeCam", VirtualKeys, keyYawRight,    {VirtualKey{'L'}}, "Yaw right in free camera mode.\nExample override: 'rtx.rtx.freeCam.keyYawRight = P'");
    } freeCam;
    RTX_OPTION_ENV("rtx", bool, shakeCamera, false, "RTX_FREE_CAMERA_ENABLE_ANIMATION", "Enables animation of the free camera.");
    RTX_OPTION_ENV("rtx", CameraAnimationMode, cameraAnimationMode, CameraAnimationMode::CameraShake_Pitch, "RTX_FREE_CAMERA_ANIMATION_MODE", "Free camera's animation mode.");
    RTX_OPTION_ENV("rtx", int, cameraShakePeriod, 20, "RTX_FREE_CAMERA_ANIMATION_PERIOD", "Period of the free camera's animation.");
    RTX_OPTION_ENV("rtx", float, cameraAnimationAmplitude, 2.0f, "RTX_FREE_CAMERA_ANIMATION_AMPLITUDE", "Amplitude of the free camera's animation.");
    RTX_OPTION("rtx", bool, skipObjectsWithUnknownCamera, false, "");
    RTX_OPTION("rtx", bool, enableNearPlaneOverride, false,
               "A flag to enable or disable the Camera's near plane override feature.\n"
               "Since the camera is not used directly for ray tracing the near plane the application uses typically does not matter, but for certain matrix-based operations (such as temporal reprojection or voxel grid projection) it is still relevant.\n"
               "The issue arises when geometry is ray traced that is behind where the chosen Camera's near plane is located, typically common on viewmodels especially with how they are ray traced, causing graphical artifacts and other issues.\n"
               "This option helps correct this issue by overriding the near plane value to else (usually smaller) to sit behind the objects in question (such as the view model). As such this option should usually be enabled on games with viewmodels.\n"
               "Do note that when adjusting the near plane the larger the relative magnitude gap between the near and far plane the worse the precision of matrix operations will be, so the near plane should be set as high as possible even when overriding.");
    RTX_OPTION("rtx", float, nearPlaneOverride, 0.1f,
               "The near plane value to use for the Camera when the near plane override is enabled.\n"
               "Only takes effect when rtx.enableNearPlaneOverride is enabled, see that option for more information about why this is useful.");

    RTX_OPTION("rtx", bool, useRayPortalVirtualInstanceMatching, true, "");
    RTX_OPTION("rtx", bool, enablePortalFadeInEffect, false, "");

    RTX_OPTION_ENV("rtx", bool, useRTXDI, true, "DXVK_USE_RTXDI",
                   "A flag indicating if RTXDI should be used, true enables RTXDI, false disables it and falls back on simpler light sampling methods.\n"
                   "RTXDI provides improved direct light sampling quality over traditional methods and should generally be enabled for improved direct lighting quality at the cost of some performance.");
    RTX_OPTION_ENV("rtx", IntegrateIndirectMode, integrateIndirectMode, IntegrateIndirectMode::NeuralRadianceCache, "RTX_INTEGRATE_INDIRECT_MODE",
                   "Indirect integration mode:\n"
                   "0: Importance Sampled. Importance sampled mode uses typical GI sampling and it is not recommended for general use as it provides the noisiest output.\n"
                   "   It serves as a reference integration mode for validation of other indirect integration modes.\n"
                   "1: ReSTIR GI. ReSTIR GI provides improved indirect path sampling over \"Importance Sampled\" mode \n"
                   "   with better indirect diffuse and specular GI quality at increased performance cost.\n"
                   "2: RTX Neural Radiance Cache (NRC). NRC is an AI based world space radiance cache. It is live trained by the path tracer\n"
                   "   and allows paths to terminate early by looking up the cached value and saving performance.\n"
                   "   NRC supports infinite bounces and often provides results closer to that of reference than ReSTIR GI\n"
                   "   while improving performance in scenarios where ray paths have 2 or more bounces on average.\n");
    RTX_OPTION_ENV("rtx", UpscalerType, upscalerType, UpscalerType::DLSS, "DXVK_UPSCALER_TYPE", "Upscaling boosts performance with varying degrees of image quality tradeoff depending on the type of upscaler and the quality mode/preset.");
    RTX_OPTION_ENV("rtx", bool, enableRayReconstruction, true, "DXVK_RAY_RECONSTRUCTION", "Enables DLSS ray reconstruction, an AI-based denoiser designed for real time ray tracing.");

    RTX_OPTION("rtx", float, resolutionScale, 0.75f, "");
    RTX_OPTION("rtx", bool, forceCameraJitter, false, "Force enables camera jitter frame to frame.");
    RTX_OPTION("rtx", uint32_t, cameraJitterSequenceLength, 64, "Sets a camera jitter sequence length [number of frames]. It will loop around once the length is reached.");
    RTX_OPTION("rtx", bool, enableDirectLighting, true, "Enables direct lighting (lighting directly from lights on to a surface) on surfaces when set to true, otherwise disables it.");
    RTX_OPTION("rtx", bool, enableSecondaryBounces, true, "Enables indirect lighting (lighting from diffuse/specular bounces to one or more other surfaces) on surfaces when set to true, otherwise disables it.");
      
    // Needs to be > 0
    RTX_OPTION_ARGS("rtx", float, uniqueObjectDistance, 300.f, "The distance (in game units) that an object can move in a single frame before it is no longer considered the same object.\n"
                    "If this is too low, fast moving objects may flicker and have bad lighting.  If it's too high, repeated objects may flicker.\n"
                    "This does not account for sceneScale.", args.minValue = 0.f);
    
    RTX_OPTION_ARGS("rtx", UIType, showUI, UIType::None, "0 = Don't Show, 1 = Show Simple, 2 = Show Advanced.", 
                    args.environment = "RTX_GUI_DISPLAY_UI",
                    args.flags = RtxOptionFlags::NoSave | RtxOptionFlags::NoReset);
    RTX_OPTION_ARGS("rtx", bool, defaultToAdvancedUI, false, "", args.flags = RtxOptionFlags::NoReset);

    public: static void showUICursorOnChange();
    RTX_OPTION_ARGS("rtx", bool, showUICursor, true, "If true, the ImGUI mouse cursor will be shown when the UI is active.\n"
                    "Can be toggled with Alt + Delete.", args.onChangeCallback = &showUICursorOnChange);
    
    public: static void blockInputToGameInUIOnChange();
    RTX_OPTION_ARGS("rtx", bool, blockInputToGameInUI, true,
                    "If true, input will not be passed to the game when the UI is active.\n"
                    "Can be toggled with Alt + Backspace", args.onChangeCallback = &blockInputToGameInUIOnChange, args.flags = RtxOptionFlags::NoSave);

    inline static const VirtualKeys kDefaultRemixMenuKeyBinds{ VirtualKey{VK_MENU},VirtualKey{'X'} };
    RTX_OPTION("rtx", VirtualKeys, remixMenuKeyBinds, kDefaultRemixMenuKeyBinds,
               "Hotkey to open the Remix menu.\n"
               "example override: 'rtx.remixMenuKeyBinds = CTRL, SHIFT, Z'.\n"
               "Full list of key names available in `src/util/util_keybind.h`.");

    RTX_OPTION_ENV("rtx", DLSSProfile, qualityDLSS, DLSSProfile::Auto, "RTX_QUALITY_DLSS", "Adjusts internal DLSS scaling factor, trades quality for performance.");
    // Note: All ray tracing modes depend on the rtx.raytraceModePreset option as they may be overridden by automatic defaults for a specific vendor if the preset is set to Auto. Set
    // to Custom to ensure these settings are not overridden.
    //RenderPassVolumeIntegrateRaytraceMode renderPassVolumeIntegrateRaytraceMode = RenderPassVolumeIntegrateRaytraceMode::RayQuery;
    RTX_OPTION_ENV("rtx", RenderPassGBufferRaytraceMode, renderPassGBufferRaytraceMode, RenderPassGBufferRaytraceMode::RayQuery, "DXVK_RENDER_PASS_GBUFFER_RAYTRACE_MODE",
                   "The ray tracing mode to use for the G-Buffer pass which resolves the initial primary and secondary surfaces to apply lighting to.");
    RTX_OPTION_ENV("rtx", RenderPassIntegrateDirectRaytraceMode, renderPassIntegrateDirectRaytraceMode, RenderPassIntegrateDirectRaytraceMode::RayQuery, "DXVK_RENDER_PASS_INTEGRATE_DIRECT_RAYTRACE_MODE",
                   "The ray tracing mode to use for the Direct Lighting pass which applies lighting to the primary/secondary surfaces.");
    RTX_OPTION_ENV("rtx", RenderPassIntegrateIndirectRaytraceMode, renderPassIntegrateIndirectRaytraceMode, RenderPassIntegrateIndirectRaytraceMode::TraceRay, "DXVK_RENDER_PASS_INTEGRATE_INDIRECT_RAYTRACE_MODE",
                   "The ray tracing mode to use for the Indirect Lighting pass which applies lighting to the primary/secondary surfaces.");
    RTX_OPTION("rtx", bool, captureDebugImage, false, "");

    // Denoiser Options
    RTX_OPTION_ENV("rtx", bool, useDenoiser, true, "DXVK_USE_DENOISER",
                   "Enables usage of denoiser(s) when set to true, otherwise disables denoising when set to false.\n"
                   "Denoising is important for filtering the raw noisy ray traced signal into a smoother and more stable result at the cost of some potential spatial/temporal artifacts (ghosting, boiling, blurring, etc).\n"
                   "Generally should remain enabled except when debugging behavior which requires investigating the output directly, or diagnosing denoising-related issues.");
    RTX_OPTION_ENV("rtx", bool, useDenoiserReferenceMode, false, "DXVK_USE_DENOISER_REFERENCE_MODE",
                   "Enables reference \"denoiser\" (~ accumulation mode) when set to true, otherwise uses a standard denoiser.\n"
                   "The reference denoiser accumulates frames over time to generate a reference multi-sample per pixel contribution\n"
                   "which should converge slowly to the ideal result the renderer is working towards.\n"
                   "It is useful for analyzing quality differences in various denoising methods, post-processing filters,\n"
                   "or for more accurately comparing subtle effects of potentially biased rendering techniques\n"
                   "which may be hard to see through noise and filtering.\n"
                   "It is also useful for higher quality artistic renders of a scene beyond what is possible in real-time.");

    struct Accumulation {
      RTX_OPTION_ARGS("rtx.accumulation", uint32_t, numberOfFramesToAccumulate, 1024,
                 "Number of frames to accumulate render output.\n"
                 "This can be used for generating reference images smoothed over time.\n"
                 "By default the accumulation stops once the limit is reached.\n"
                 "When desired, continous accumulation can be enabled via enableContinuousAccumulation.",
                 args.environment = "RTX_ACCUMULATION_NUMBER_OF_FRAMES_TO_ACCUMULATE",
                 args.minValue = 1);
      RTX_OPTION_ENV("rtx.accumulation", AccumulationBlendMode, blendMode, AccumulationBlendMode::Average, "RTX_ACCUMULATION_BLEND_MODE",
                     "The blend mode to use for accumulating debug view output.\n"
                     "Supported modes are: 0 = Average, 1 = Min, 2 = Max.\n"
                     "Average is the default mode and is the most common mode to use for accumulation.\n"
                     "Min and Max are useful for visualizing the minimum or maximum value of a debug view output over time.");
      RTX_OPTION_ENV("rtx.accumulation", bool, resetOnCameraTransformChange, true, "RTX_ACCUMULATION_RESET_ON_CAMERA_TRANFORM_CHANGE",
                      "Resets the accumulated debug view output when the camera transform changes.");
    } accumulation;

    RTX_OPTION_ENV("rtx", bool, denoiseDirectAndIndirectLightingSeparately, true, "DXVK_DENOISE_DIRECT_AND_INDIRECT_LIGHTING_SEPARATELY", "Denoising quality, high uses separate denoising of direct and indirect lighting for higher quality at the cost of performance.");
    RTX_OPTION("rtx", bool, replaceDirectSpecularHitTWithIndirectSpecularHitT, true, "");
    RTX_OPTION("rtx", bool, adaptiveResolutionDenoising, true, "");
    RTX_OPTION_ENV("rtx", bool, adaptiveAccumulation, true, "DXVK_USE_ADAPTIVE_ACCUMULATION", "");
    RTX_OPTION("rtx", uint32_t, numFramesToKeepInstances, 1, "");
    RTX_OPTION("rtx", uint32_t, numFramesToKeepBLAS, 1, "");
    RTX_OPTION("rtx", uint32_t, numFramesToKeepLights, 100, ""); // NOTE: This was the default we've had for a while, can probably be reduced...

    static uint32_t numFramesToKeepGeometryData() {
      return numFramesToKeepBLAS();
    }

    static uint32_t numFramesToKeepMaterialTextures() {
      return numFramesToKeepBLAS();
    }

    static bool enablePreviousTLAS() {
      return !isRayReconstructionEnabled() || useReSTIRGI();
    }

    struct AntiCulling {
      struct Object {
        friend class ImGUI;
        friend class RtxOptions;
        // Anti-Culling Options
        RTX_OPTION_ENV("rtx.antiCulling.object", bool, enable, false, "RTX_ANTI_CULLING_OBJECTS", "Extends lifetime of objects that go outside the camera frustum (anti-culling frustum).");
        RTX_OPTION("rtx.antiCulling.object", bool, enableHighPrecisionAntiCulling, true, "Use robust intersection check with Separate Axis Theorem.\n"
                   "This method is slightly expensive but it effectively addresses object flickering issues that arise from corner cases in the fast intersection check method.\n"
                   "Typically, it's advisable to enable this option unless it results in a notable performance drop; otherwise, the presence of flickering artifacts could significantly diminish the overall image quality.");
        RTX_OPTION("rtx.antiCulling.object", bool, enableInfinityFarFrustum, false, "Enable infinity far plane frustum for anti-culling.");
        RTX_OPTION("rtx.antiCulling.object", bool, hashInstanceWithBoundingBoxHash, true, "Hash instances with bounding box hash for object duplication check.\n Disable this when the game using primitive culling which may cause flickering.");
        // TODO: This should be a threshold of memory size
        RTX_OPTION("rtx.antiCulling.object", uint32_t, numObjectsToKeep, 10000, "The maximum number of RayTracing instances to keep when Anti-Culling is enabled.");
        RTX_OPTION("rtx.antiCulling.object", float, fovScale, 1.0f, "Scale applied to the FOV of Anti-Culling Frustum for matching the culling frustum in the original game.");
        RTX_OPTION("rtx.antiCulling.object", float, farPlaneScale, 10.0f, "Scale applied to the far plane for Anti-Culling Frustum for matching the culling frustum in the original game.");
      };
      struct Light {
        friend class ImGUI;
        friend class RtxOptions;
        RTX_OPTION_ENV("rtx.antiCulling.light", bool, enable, false, "RTX_ANTI_CULLING_LIGHTS", "Enable Anti-Culling for lights.");
        RTX_OPTION("rtx.antiCulling.light", uint32_t, numLightsToKeep, 1000, "(DEPRECATED)");
        RTX_OPTION("rtx.antiCulling.light", uint32_t, numFramesToExtendLightLifetime, 1000, "Maximum number of frames to keep  when Anti-Culling is enabled. Make sure not to set this too low (then the anti-culling won't work), nor too high (which will hurt the performance).");
        RTX_OPTION("rtx.antiCulling.light", float, fovScale, 1.0f, "Scalar of the FOV of lights Anti-Culling Frustum.");
      };

      inline static bool isObjectAntiCullingEnabled() {
        return RtxOptions::AntiCulling::Object::enable() && !RtCamera::enableFreeCamera();
      }

      inline static bool isLightAntiCullingEnabled() {
        return RtxOptions::AntiCulling::Light::enable() && !RtCamera::enableFreeCamera();
      }
    };

    // Resolve Options
    // Todo: Potentially document that after a number of resolver interactions is exhausted the next interaction will be treated as a hit regardless.
    RTX_OPTION("rtx", uint8_t, primaryRayMaxInteractions, 32,
               "The maximum number of resolver interactions to use for primary (initial G-Buffer) rays.\n"
               "This affects how many Decals, Ray Portals and potentially particles (if unordered approximations are not enabled) may be interacted with along a ray at the cost of performance for higher amounts of interactions.");
    RTX_OPTION("rtx", uint8_t, psrRayMaxInteractions, 32,
               "The maximum number of resolver interactions to use for PSR (primary surface replacement G-Buffer) rays.\n"
               "This affects how many Decals, Ray Portals and potentially particles (if unordered approximations are not enabled) may be interacted with along a ray at the cost of performance for higher amounts of interactions.");
    RTX_OPTION("rtx", uint8_t, secondaryRayMaxInteractions, 8,
               "The maximum number of resolver interactions to use for secondary (indirect) rays.\n"
               "This affects how many Decals, Ray Portals and potentially particles (if unordered approximations are not enabled) may be interacted with along a ray at the cost of performance for higher amounts of interactions.\n"
               "This value is recommended to be set lower than the primary/PSR max ray interactions as secondary ray interactions are less visually relevant relative to the performance cost of resolving them.");
    RTX_OPTION("rtx", bool, enableSeparateUnorderedApproximations, true,
               "Use a separate loop during resolving for surfaces which can have lighting evaluated in an approximate unordered way on each path segment (such as particles).\n"
               "This improves performance typically in how particles or decals are rendered and should usually always be enabled.\n"
               "Do note however the unordered nature of this resolving method may result in visual artifacts with large numbers of stacked particles due to difficulty in determining the intended order.\n"
               "Additionally, unordered approximations will only be done on the first indirect ray bounce (as particles matter less in higher bounces), and only if enabled by its corresponding setting.");
    RTX_OPTION("rtx", bool, trackParticleObjects, true, "Track last frame's corresponding particle object.");
    RTX_OPTION_ENV("rtx", bool, enableDirectTranslucentShadows, false, "RTX_ENABLE_DIRECT_TRANSLUCENT_SHADOWS", "Calculate coloured shadows for translucent materials (i.e. glass, water) in direct lighting. In engineering terms: include OBJECT_MASK_TRANSLUCENT into primary visibility rays.");
    RTX_OPTION_ENV("rtx", bool, enableDirectAlphaBlendShadows, true, "RTX_ENABLE_DIRECT_ALPHABLEND_SHADOWS", "Calculate shadows for semi-transparent materials (alpha blended) in direct lighting. In engineering terms: include OBJECT_MASK_ALPHA_BLEND into primary visibility rays.");
    RTX_OPTION_ENV("rtx", bool, enableIndirectTranslucentShadows, false, "RTX_ENABLE_INDIRECT_TRANSLUCENT_SHADOWS", "Calculate coloured shadows for translucent materials (i.e. glass, water) in indirect lighting (i.e. reflections and GI). In engineering terms: include OBJECT_MASK_TRANSLUCENT into secondary visibility rays.");
    RTX_OPTION_ENV("rtx", bool, enableIndirectAlphaBlendShadows, true, "RTX_ENABLE_INDIRECT_ALPHABLEND_SHADOWS", "Calculate shadows for semi-transparent (alpha blended) objects in indirect lighting (i.e. reflections and GI). In engineering terms: include OBJECT_MASK_ALPHA_BLEND into secondary visibility rays.");

    RTX_OPTION("rtx", float, resolveTransparencyThreshold, 1.0f / 255.0f, "A threshold for which any opacity value below is considered totally transparent and may be safely skipped without as significant of a performance cost.");
    RTX_OPTION("rtx", float, resolveOpaquenessThreshold, 254.0f / 255.0f, "A threshold for which any opacity value above is considered totally opaque.");

    // PSR Options
    RTX_OPTION("rtx", bool, enablePSRR, true,
               "A flag to enable or disable reflection PSR (Primary Surface Replacement).\n"
               "When enabled this feature allows higher quality mirror-like reflections in special cases by replacing the G-Buffer's surface with the reflected surface.\n"
               "Should usually be enabled for the sake of quality as almost all applications will utilize it in the form of glass or mirrors.");
    RTX_OPTION("rtx", bool, enablePSTR, true,
               "A flag to enable or disable transmission PSR (Primary Surface Replacement).\n"
               "When enabled this feature allows higher quality glass-like refraction in special cases by replacing the G-Buffer's surface with the refracted surface.\n"
               "Should usually be enabled for the sake of quality as almost all applications will utilize it in the form of glass.");
    RTX_OPTION("rtx", uint8_t, psrrMaxBounces, 10,
               "The maximum number of Reflection PSR bounces to traverse. Must be 15 or less due to payload encoding.\n"
               "Should be set higher when many mirror-like reflection bounces may be needed, though more bounces may come at a higher performance cost.");
    RTX_OPTION("rtx", uint8_t, pstrMaxBounces, 10,
               "The maximum number of Transmission PSR bounces to traverse. Must be 15 or less due to payload encoding.\n"
               "Should be set higher when refraction through many layers of glass may be needed, though more bounces may come at a higher performance cost.");
    RTX_OPTION("rtx", bool, enablePSTROutgoingSplitApproximation, true,
               "Enable transmission PSR on outgoing transmission events such as leaving translucent materials (rather than respecting no-split path PSR rule).\n"
               "Typically this results in better looking glass when enabled (at the cost of accuracy due to ignoring non-TIR inter-reflections within the glass itself).");
    RTX_OPTION("rtx", bool, enablePSTRSecondaryIncidentSplitApproximation, true,
               "Enable transmission PSR on secondary incident transmission events such as entering a translucent material on an already-transmitted path (rather than respecting no-split path PSR rule).\n"
               "Typically this results in better looking glass when enabled (at the cost accuracy due to ignoring reflections off of glass seen through glass for example).");

    // Note: In a more technical sense, any PSR reflection or transmission from a surface with "normal detail" greater than the specified value will generate a 1.0 in the
    // disocclusionThresholdMix mask, indicating that the alternate disocclusion threshold in the denoiser should be used.
    // A value of 0 is a valid setting as it means that any detail at all, no matter how small, will set that mask bit (e.g. any usage of a normal map deviating from from the
    // underlying normal).
    RTX_OPTION("rtx", float, psrrNormalDetailThreshold, 0.0f,
               "A threshold value to indicate that the denoiser's alternate disocclusion threshold should be used when normal map \"detail\" on a reflection PSR surface exceeds a desired amount.\n"
               "Normal detail is defined as 1-dot(tangent_normal, vec3(0, 0, 1)), or in other words it is 0 when no normal mapping is used, and 1 when the normal mapped normal is perpendicular to the underlying normal.\n"
               "This is typically used to reduce flickering artifacts resulting from reflection on surfaces like glass leveraging normal maps as often the denoiser is too aggressive with disocclusion checks frame to frame when DLSS or other camera jittering is in use.");
    RTX_OPTION("rtx", float, pstrNormalDetailThreshold, 0.0f,
               "A threshold value to indicate that the denoiser's alternate disocclusion threshold should be used when normal map \"detail\" on a transmission PSR surface exceeds a desired amount.\n"
               "Normal detail is defined as 1-dot(tangent_normal, vec3(0, 0, 1)), or in other words it is 0 when no normal mapping is used, and 1 when the normal mapped normal is perpendicular to the underlying normal.\n"
               "This is typically used to reduce flickering artifacts resulting from refraction on surfaces like glass leveraging normal maps as often the denoiser is too aggressive with disocclusion checks frame to frame when DLSS or other camera jittering is in use.");

    // Shader Execution Reordering Options
<<<<<<< HEAD
    RTX_OPTION_ENV("rtx", bool, isShaderExecutionReorderingSupported, true, "DXVK_IS_SHADER_EXECUTION_REORDERING_SUPPORTED", "Enables support of Shader Execution Reordering (SER) if it is supported by the target HW and SW.");
=======
    RTX_OPTION_ENV("rtx", bool, isShaderExecutionReorderingSupported, true, "DXVK_IS_SHADER_EXECUTION_REORDERING_SUPPORTED", "Enables Shader Execution Reordering (SER) if it is supported by the target HW and SW."); 
    // True if `isShaderExecutionReorderingSupported` is true and the computer actually supports it.
    public: static inline bool enableShaderExecutionReordering = true;
>>>>>>> e40a15b3
    RTX_OPTION("rtx", bool, enableShaderExecutionReorderingInPathtracerGbuffer, false, "(Note: Hard disabled in shader code) Enables Shader Execution Reordering (SER) in GBuffer Raytrace pass if SER is supported.");
    RTX_OPTION("rtx", bool, enableShaderExecutionReorderingInPathtracerIntegrateIndirect, true, "Enables Shader Execution Reordering (SER) in Integrate Indirect pass if SER is supported.");

    // Path Options
    RTX_OPTION("rtx", bool, enableRussianRoulette, true,
               "A flag to enable or disable Russian Roulette, a rendering technique to give paths a chance of terminating randomly with each bounce based on their importance.\n"
               "This is usually useful to have enabled as it will ensure useless paths are terminated earlier while more important paths are allowed to accumulate more bounces.\n"
               "Furthermore this allows for the renderer to remain unbiased whereas a hard clamp on the number of bounces will introduce bias (though this is also done in Remix for the sake of performance).\n"
               "On the other hand, randomly terminating paths too aggressively may leave threads in GPU warps without work which may hurt thread occupancy when not used with a thread-reordering technique like SER.\n"
               "Additionally, Russian Roulette will always for the most part increase variance and will reduce the average path depth from whatever the current maximum path length is set to.\n"
               "This increase in variance will slightly impact image quality especially on scenes relying heavily on many bounces of indirect lighting, but this is usually worth it for efficiency purposes, as Russian Roulette allows each ray to reduces variance more than it would otherwise.");
    RTX_OPTION_ENV("rtx", RussianRouletteMode, russianRouletteMode, RussianRouletteMode::ThroughputBased, "DXVK_PATH_TRACING_RR_MODE","Russian Roulette Mode. Throughput Based: paths with higher throughput become longer; Specular Based: specular paths become longer.\n");
    RTX_OPTION("rtx", float, russianRouletteDiffuseContinueProbability, 0.1f, "The probability of continuing a diffuse path when Russian Roulette is being used. Only apply to specular based mode.\n");
    RTX_OPTION("rtx", float, russianRouletteSpecularContinueProbability, 0.98f, "The probability of continuing a specular path when Russian Roulette is being used. Only apply to specular based mode.\n");
    RTX_OPTION("rtx", float, russianRouletteDistanceFactor, 0.1f, "Path segments whose distance proportion are under this threshold are more likely to continue. Only apply to specular based mode.\n");
    RTX_OPTION("rtx", float, russianRouletteMaxContinueProbability, 0.9f,
               "The maximum probability of continuing a path when Russian Roulette is being used.\n"
               "This ensures all rays have a small probability of terminating each bounce, mostly to prevent infinite paths in perfectly reflective mirror rooms (though the maximum path bounce count will also ensure this).");
    RTX_OPTION("rtx", float, russianRoulette1stBounceMinContinueProbability, 0.6f,
               "The minimum probability of continuing a path when Russian Roulette is being used on the first bounce.\n"
               "This ensures that on the first bounce rays are not terminated too aggressively as it may be useful for some denoisers to have a contribution even if it is a relatively unimportant one rather than a missing indirect sample.");
    RTX_OPTION("rtx", float, russianRoulette1stBounceMaxContinueProbability, 1.0f,
               "The maximum probability of continuing a path when Russian Roulette is being used on the first bounce.\n"
               "This is similar to the usual max continuation probability for Russian Roulette, but specifically only for the first bounce.");
    RTX_OPTION_ENV("rtx", uint8_t, pathMinBounces, 1, "DXVK_PATH_TRACING_MIN_BOUNCES",
                   "The minimum number of indirect bounces the path must complete before Russian Roulette can be used. Must be < 16.\n"
                   "This value is recommended to stay fairly low (1 for example) as forcing longer paths when they carry little contribution quickly becomes detrimental to performance.");
    RTX_OPTION_ENV("rtx", uint8_t, pathMaxBounces, 4, "DXVK_PATH_TRACING_MAX_BOUNCES",
                   "The maximum number of indirect bounces the path will be allowed to complete. Must be < 16.\n"
                   "Higher values result in better indirect lighting quality due to biasing the signal less, lower values result in better performance.\n"
                   "Very high values are not recommended however as while long paths may be technically needed for unbiased rendering, in practice the contributions from higher bounces have diminishing returns.");
    // Note: Use caution when adjusting any zero thresholds as values too high may cause entire lobes of contribution to be missing in material edge cases. For example
    // with translucency, a zero threshold on the specular lobe of 0.05 removes the entire contribution when viewing straight on for any glass with an IoR below 1.58 or so
    // which can be paticularly noticable in some scenes. To bias sampling more in the favor of one lobe the min probability should be used instead, but be aware this will
    // end up wasting more samples in some cases versus pure importance sampling (but may help denoising if it cannot deal with super sparse signals).
    RTX_OPTION("rtx", float, opaqueDiffuseLobeSamplingProbabilityZeroThreshold, 0.01f, "The threshold for which to zero opaque diffuse probability weight values.");
    RTX_OPTION("rtx", float, minOpaqueDiffuseLobeSamplingProbability, 0.25f, "The minimum allowed non-zero value for opaque diffuse probability weights.");
    RTX_OPTION("rtx", float, opaqueSpecularLobeSamplingProbabilityZeroThreshold, 0.01f, "The threshold for which to zero opaque specular probability weight values.");
    RTX_OPTION("rtx", float, minOpaqueSpecularLobeSamplingProbability, 0.25f, "The minimum allowed non-zero value for opaque specular probability weights.");
    RTX_OPTION("rtx", float, opaqueOpacityTransmissionLobeSamplingProbabilityZeroThreshold, 0.01f, "The threshold for which to zero opaque opacity probability weight values.");
    RTX_OPTION("rtx", float, minOpaqueOpacityTransmissionLobeSamplingProbability, 0.25f, "The minimum allowed non-zero value for opaque opacity probability weights.");
    RTX_OPTION("rtx", float, opaqueDiffuseTransmissionLobeSamplingProbabilityZeroThreshold, 0.01f, "The threshold for which to zero thin opaque diffuse transmission probability weight values.");
    RTX_OPTION("rtx", float, minOpaqueDiffuseTransmissionLobeSamplingProbability, 0.25f, "The minimum allowed non-zero value for thin opaque diffuse transmission probability weights.");
    // Note: 0.01 chosen as mentioned before to avoid cutting off reflection lobe on most common types of glass when looking straight on (a base reflectivity
    // of 0.01 corresponds to an IoR of 1.22 or so). Avoid changing this default without good reason to prevent glass from losing its reflection contribution.
    RTX_OPTION("rtx", float, translucentSpecularLobeSamplingProbabilityZeroThreshold, 0.01f, "The threshold for which to zero translucent specular probability weight values.");
    RTX_OPTION("rtx", float, minTranslucentSpecularLobeSamplingProbability, 0.3f, "The minimum allowed non-zero value for translucent specular probability weights.");
    RTX_OPTION("rtx", float, translucentTransmissionLobeSamplingProbabilityZeroThreshold, 0.01f, "The threshold for which to zero translucent transmission probability weight values.");
    RTX_OPTION("rtx", float, minTranslucentTransmissionLobeSamplingProbability, 0.25f, "The minimum allowed non-zero value for translucent transmission probability weights.");

    RTX_OPTION("rtx", float, indirectRaySpreadAngleFactor, 0.05f,
               "A tuning factor applied to the spread angle calculated from the sampled lobe solid angle PDF. Should be 0-1.\n"
               "This scaled spread angle is used to widen a ray's cone angle after indirect lighting BRDF samples to essentially prefilter the effects of the BRDF lobe's spread which potentially may reduce noise from indirect rays (e.g. reflections).\n"
               "Prefiltering will overblur detail however compared to the ground truth of casting multiple samples especially given this calculated spread angle is a basic approximation and ray cones to begin with are a simple approximation for ray pixel footprint.\n"
               "As such rather than using the spread angle fully this spread angle factor allows it to be scaled down to something more narrow so that overblurring can be minimized. Similarly, setting this factor to 0 disables this cone angle widening feature.");
    RTX_OPTION("rtx", bool, rngSeedWithFrameIndex, true,
               "Indicates that pseudo-random number generator should be seeded with the frame number of the application every frame, otherwise seed with 0.\n"
               "This should generally always be enabled as without the frame index each frame will typically be identical in the random values that are produced which will result in incorrect rendering. Only meant as a debugging tool.");
    RTX_OPTION("rtx", bool, enableFirstBounceLobeProbabilityDithering, true,
               "A flag to enable or disable screen-space probability dithering on the first indirect lobe sampled.\n"
               "Generally sampling a diffuse, specular or other lobe relies on a random number generated against the probability of sampling each lobe, effectively focusing more rays/paths on lobes which matter more.\n"
               "This can cause issues however with denoisers which do not handle sparse stochastic signals (like those from path tracing) well as they may be expecting a more \"complete\" signal like those used in simpler branching ray tracing setups.\n"
               "To help solve this issue this option uses a temporal screenspace dithering based on the probability rather than a purely random choice to determine which lobe to sample from on the first indirect bounce.\n"
               "This as a result helps ensure there will always be a diffuse or specular sample within the dithering pattern's area and should help the denoising resolve a more stable result.");
    RTX_OPTION("rtx", bool, enableUnorderedResolveInIndirectRays, true,
               "A flag to enable or disable unordered resolve approximations in indirect rays.\n"
               "This allows for the presence of unordered approximations in resolving to be overridden in indirect rays and as such requires separate unordered approximations to be enabled to have any effect.\n"
               "This option should be enabled if objects which can be resolvered in an unordered way in indirect rays are expected for higher quality in reflections, but may come at a performance cost.\n"
               "Note that even with this option enabled, unordered resolve approximations are only done on the first indirect bounce for the sake of performance overall.");
    RTX_OPTION("rtx", bool, enableProbabilisticUnorderedResolveInIndirectRays, true,
               "A flag to enable or disable probabilistic unordered resolve approximations in indirect rays.\n"
               "This flag speeds up the unordered resolve for indirect rays by probabilistically deciding when to perform unordered resolve or not.  Must have both unordered resolve and unordered resolve in indirect rays enabled for this to take effect.\n"
               "This option should be enabled by default as it can significantly improve performance on some hardware.  In rare cases it may come at the cost of some quality for particles and decals in reflections.\n"
               "Note that even with this option enabled, unordered resolve approximations are only done on the first indirect bounce for the sake of performance overall.");
    RTX_OPTION_ENV("rtx", bool, enableUnorderedEmissiveParticlesInIndirectRays, false, "DXVK_EMISSIVE_INDIRECT_PARTICLES",
                   "A flag to enable or disable unordered resolve emissive particles specifically in indirect rays.\n"
                   "Should be enabled in higher quality rendering modes as emissive particles are fairly important in reflections, but may be disabled to skip such interactions which can improve performance on lower end hardware.\n"
                   "Note that rtx.enableUnorderedResolveInIndirectRays must first be enabled for this option to take any effect (as it will control if unordered resolve is used to begin with in indirect rays).");
    RTX_OPTION("rtx", bool, enableTransmissionApproximationInIndirectRays, false,
               "A flag to enable transmission approximations in indirect rays.\n"
               "Translucent objects hit by indirect rays will not alter ray direction, just change the ray throughput.");
    RTX_OPTION("rtx", bool, enableDecalMaterialBlending, true,
               "A flag to enable or disable material blending on decals.\n"
               "This should generally always be enabled when decals are in use as this allows decals to be blended down on to the surface they sit slightly above which results in more convincing decals rendering.");

    RTX_OPTION("rtx", bool, enableBillboardOrientationCorrection, true, "");
    RTX_OPTION("rtx", bool, useIntersectionBillboardsOnPrimaryRays, false, "");
    RTX_OPTION("rtx", float, translucentDecalAlbedoFactor, 10.0f,
               "A global scale factor applied to the albedo of decals that are applied to a translucent base material, to make the decals more visible.\n"
               "This is generally needed as albedo values for decals may be fairly low when dealing with opaque surfaces, but the translucent diffuse layer requires a fairly high albedo value to result in an expected look.\n"
               "The need for this option could be avoided by simply authoring decals applied to translucent materials with a higher albedo to begin with, but sometimes applications may share decals between different material types.");

    RTX_OPTION("rtx", float, worldSpaceUiBackgroundOffset, -0.01f, "Distance along normal to offset objects rendered as worldspace UI, specifically for the background of screens.");

    // Light Selection/Sampling Options
    RTX_OPTION("rtx", uint16_t, risLightSampleCount, 7,
               "The number of lights randomly selected from the global pool to consider when selecting a light with RIS.\n"
               "Higher values generally increases the quality of RIS light sampling, but also has diminishing returns and higher performance cost past a point.\n"
               "Note that RIS is only used when RTXDI is disabled for direct lighting, or for light sampling in indirect rays, so the impact of this effect will vary.");

    // Subsurface Scattering
    struct SubsurfaceScattering {
      friend class RtxOptions;
      friend class ImGUI;

      RTX_OPTION("rtx.subsurface", bool, enableThinOpaque, true, "Enable thin opaque material. The materials withthin opaque properties will fallback to normal opaque material.");
      RTX_OPTION("rtx.subsurface", bool, enableTextureMaps, true, "Enable texture maps such as thickness map or scattering albedo map. The corresponding subsurface properties will fallback to per-material constants if this is disabled.");
      RTX_OPTION("rtx.subsurface", float, surfaceThicknessScale, 1.0f, "Scalar of the subsurface thickness.");
      RTX_OPTION("rtx.subsurface", bool, enableDiffusionProfile, true, "Enable subsurface material. Solve subsurface rendering equation with (burley/SOTO) diffusion profile.");
      RTX_OPTION("rtx.subsurface", float, diffusionProfileScale, 1.0f, "Scalar of the diffusion profile scale.");
      RTX_OPTION("rtx.subsurface", bool, enableTransmission, true, "Enable subsurface transmission. Implement single scattering transmission for thin or curved SSS surface.");
      RTX_OPTION("rtx.subsurface", bool, enableTransmissionSingleScattering, true, "Enable single scattering for subsurface transmission. If this option is disabled, then the refracted ray will not be scattered again inside of the volume.");
      RTX_OPTION("rtx.subsurface", bool, enableTransmissionDiffusionProfileCorrection, false,
        "Enable diffusion profile correction when enabling SSS Transmission.\n"
        "Both burley's diffusion profile and SSS Transmission includes the single scattering energy.\n"
        "The correction removes the single scattering part from diffusion profile to avoid double counting the single scattering energy.");
      RTX_OPTION("rtx.subsurface", uint8_t, transmissionBsdfSampleCount, 1, "The sample count for transmission BSDF.(1spp as default)");
      RTX_OPTION("rtx.subsurface", uint8_t, transmissionSingleScatteringSampleCount, 1, "The sample count for every single scattering on BSDF transmission (refracted) ray.(1spp as default)");
      RTX_OPTION("rtx.subsurface", Vector2i, diffusionProfileDebugPixelPosition, Vector2i(INT32_MAX, INT32_MAX), "Pixel position where we show debugging sampling positions for diffusion profile. Requires set debug view to 'SSS Diffusion Profile Sampling'.");
    };

    // Alpha Test/Blend Options
    RTX_OPTION("rtx", bool, enableAlphaBlend, true, "Enable rendering alpha blended geometry, used for partial opacity and other blending effects on various surfaces in many games.");
    RTX_OPTION("rtx", bool, enableAlphaTest, true, "Enable rendering alpha tested geometry, used for cutout style opacity in some games.");
    RTX_OPTION("rtx", bool, enableCulling, true, "Enable front/backface culling for opaque objects. Objects with alpha blend or alpha test are not culled.");
    RTX_OPTION("rtx", bool, enableCullingInSecondaryRays, false, "Enable front/backface culling for opaque objects. Objects with alpha blend or alpha test are not culled.  Only applies in secondary rays, defaults to off.  Generally helps with light bleeding from objects that aren't watertight.");
    RTX_OPTION("rtx", bool, enableEmissiveBlendModeTranslation, true, "Treat incoming semi/additive D3D blend modes as emissive.");
    RTX_OPTION("rtx", bool, enableEmissiveBlendEmissiveOverride, true, "Override typical material emissive information on draw calls with any emissive blending modes to emulate their original look more accurately.");
    RTX_OPTION("rtx", float, emissiveBlendOverrideEmissiveIntensity, 0.2f, "The emissive intensity to use when the emissive blend override is enabled. Adjust this if particles for example look overly bright globally.");
    RTX_OPTION("rtx", float, particleSoftnessFactor, 0.05f, "Multiplier for the view distance that is used to calculate the particle blending range.");
    RTX_OPTION("rtx", float, forceCutoutAlpha, 0.5f,
               "When an object is added to the cutout textures list it will have a cutout alpha mode forced on it, using this value for the alpha test.\n"
               "This is meant to improve the look of some legacy mode materials using low-resolution textures and alpha blending instead of alpha cutout as this can cause blurry halos around edges due to the difficulty of handling this sort of blending in Remix.\n"
               "Such objects are generally better handled with actual replacement assets using fully opaque geometry replacements or alpha cutout with higher resolution textures, so this should only be relied on until proper replacements can be authored.");
    RTX_OPTION("rtx", float, wboitEnergyLossCompensation, 4.f, "Multiplier for the coverage term in the weighted blended OIT imlementation - allows for some configuration to recover energy loss from the technique.  This is non physical, be careful overtuning ");
    RTX_OPTION("rtx", float, wboitDepthWeightTuning, 2.f, "Allows for tuning the weighted blended OIT depth weight - which can be used to fine tune blending for various circumstances.  This control has a side effect, larger numbers here can adversely affect brightness of emissive blended materials.");
    RTX_OPTION("rtx", bool, wboitEnabled, true, "Enables the new rendering mode for handling alpha blended objects.  Changing this will trigger a shader recompile.  The new mode improves rendering accuracy, especially in cases where there are many layers of transparent things being rendered.");

    // Ray Portal Options
    // Note: Not a set as the ordering of the hashes is important. Keep this list small to avoid expensive O(n) searching (should only have 2 or 4 elements usually).
    // Also must always be a multiple of 2 for proper functionality as each pair of hashes defines a portal connection.
    RTX_OPTION("rtx", std::vector<XXH64_hash_t>, rayPortalModelTextureHashes, {}, "Texture hashes identifying ray portals. Allowed number of hashes: {0, 2}.");
    // Todo: Add option for if a model to world transform matrix should be used or if PCA should be used instead to attempt to guess what the matrix should be (for games with
    // pretransformed Ray Portal vertices).
    // Note: Axes used for orienting the portal when PCA is used.
    RTX_OPTION("rtx", Vector3, rayPortalModelNormalAxis, Vector3(0.0f, 0.0f, 1.0f), "The axis in object space to map the ray portal geometry's normal axis to. Currently unused (as PCA is not implemented).");
    RTX_OPTION("rtx", Vector3, rayPortalModelWidthAxis, Vector3(1.0f, 0.0f, 0.0f), "The axis in object space to map the ray portal geometry's width axis to. Currently unused (as PCA is not implemented).");
    RTX_OPTION("rtx", Vector3, rayPortalModelHeightAxis, Vector3(0.0f, 1.0f, 0.0f), "The axis in object space to map the ray portal geometry's height axis to. Currently unused (as PCA is not implemented).");
    RTX_OPTION("rtx", float, rayPortalSamplingWeightMinDistance, 10.0f,
               "The minimum distance from a portal which the interpolation of the probability of light sampling through portals will begin (and is at its maximum value).\n"
               "Currently unimplemented, kept here for future use.");
    RTX_OPTION("rtx", float, rayPortalSamplingWeightMaxDistance, 1000.0f,
               "The maximum distance from a portal which the interpolation of the probability of light sampling through portals will end (and is at its minimum value such that no portal light sampling will happen beyond this point).\n"
               "Currently unimplemented, kept here for future use.");
    RTX_OPTION("rtx", bool, rayPortalCameraHistoryCorrection, false,
               "A flag to control if history correction on ray portal camera teleportation events is enabled or disabled.\n"
               "This allows for the previous camera matrix to be set to a virtual matrix to correct the large discontunity in position and view direction which happens when a camera teleports from moving through a ray portal (in games like Portal).\n"
               "As such this option should always be enabled in games utilizing ray portals the camera can pass through as it should fix artifacts from incorrectly calculated motion vectors or other deltas that rely on the current and previous camera matrix.");
    RTX_OPTION("rtx", bool, rayPortalCameraInBetweenPortalsCorrection, false,
               "A flag to contol correction when the camera is \"in-between\" a pair of ray portals.\n"
               "This is mostly relevant in applications which allow the camera to move through a ray portal (games like Portal) as often the ray portals are placed slightly off of a surface, allowing the camera to sometimes end up in this tiny gap for a frame.\n"
               "To correct this artifact (as it can mess up denoising and other temporal surface consistency checks due to the sudden frame of geometry in front of the camera) this option pushes the camera slightly backwards if this occurs when entering a ray portal.\n"
               "Similar to ray portal camera history correction this option should always be enabled in games utilizing ray portals the camera can pass through.");
    RTX_OPTION("rtx", float, rayPortalCameraInBetweenPortalsCorrectionThreshold, 0.1f,
               "The threshold to use for camera \"in-between\" ray portal detection in meters.\n"
               "When the camera is less than this distance behind the surface of a ray portal it will be pushed backwards to stay behind the ray portal.\n"
               "This value should stay small but be large enough to cover the gap between ray portals and the geometry behind them (if such a gap exists in the underlying application).\n"
               "Additionally, this setting must be set at startup and changing it will not take effect at runtime.");

    RTX_OPTION_ENV("rtx", bool, useWhiteMaterialMode, false, "RTX_USE_WHITE_MATERIAL_MODE", "Override all objects' materials by white material");
    RTX_OPTION("rtx", bool, useHighlightLegacyMode, false, "");
    RTX_OPTION("rtx", bool, useHighlightUnsafeAnchorMode, false, "");
    RTX_OPTION("rtx", bool, useHighlightUnsafeReplacementMode, false, "");
    RTX_OPTION("rtx", float, nativeMipBias, 0.0f,
               "Specifies a mipmapping level bias to add to all material texture filtering. Stacks with the upscaling mip bias.\n"
               "Mipmaps are determined based on how far away a texture is, using this can bias the desired level in a lower quality direction (positive bias), or a higher quality direction with potentially more aliasing (negative bias).\n"
               "Note that mipmaps are also important for good spatial caching of textures, so too far negative of a mip bias may start to significantly affect performance, therefore changing this value is not recommended");
    RTX_OPTION("rtx", float, upscalingMipBias, 0.0f,
               "Specifies a mipmapping level bias to add to all material texture filtering when upscaling (such as DLSS) is used.\n"
               "Mipmaps are determined based on how far away a texture is, using this can bias the desired level in a lower quality direction (positive bias), or a higher quality direction with potentially more aliasing (negative bias).\n"
               "Note that mipmaps are also important for good spatial caching of textures, so too far negative of a mip bias may start to significantly affect performance, therefore changing this value is not recommended");
    RTX_OPTION("rtx", bool, useAnisotropicFiltering, true,
               "A flag to indicate if anisotropic filtering should be used on material textures, otherwise typical trilinear filtering will be used.\n"
               "This should generally be enabled as anisotropic filtering allows for less blurring on textures at grazing angles than typical trilinear filtering with only usually minor performance impact (depending on the max anisotropy samples).");
    RTX_OPTION("rtx", float, maxAnisotropySamples, 8.0f,
               "The maximum number of samples to use when anisotropic filtering is enabled.\n"
               "The actual max anisotropy used will be the minimum between this value and the hardware's maximum. Higher values increase quality but will likely reduce performance.");
    RTX_OPTION_ENV("rtx", bool, enableMultiStageTextureFactorBlending, true, "RTX_ENABLE_MULTI_STAGE_TEXTURE_FACTOR_BLENDING", "Support texture factor blending in stage 1~7. Currently only support 1 additional blending stage, more than 1 additional blending stages will be ignored.");

    // Developer Options
    RTX_OPTION_FLAG_ENV("rtx", bool, enableBreakIntoDebuggerOnPressingB, false, RtxOptionFlags::NoSave, "RTX_BREAK_INTO_DEBUGGER_ON_PRESSING_B",
                    "Enables a break into a debugger at the start of InjectRTX() on a press of key \'B\'.\n"
                    "If debugger is not attached at the time, it will wait until a debugger is attached and break into it then.");
    RTX_OPTION_FLAG("rtx", bool, enableInstanceDebuggingTools, false, RtxOptionFlags::NoSave, "NOTE: This will disable temporal correllation for instances, but allow the use of instance developer debug tools");
    RTX_OPTION("rtx", Vector2i, drawCallRange, Vector2i(0, INT32_MAX), "");
    RTX_OPTION("rtx", Vector3, instanceOverrideWorldOffset, Vector3(0.f, 0.f, 0.f), "");
    RTX_OPTION("rtx", uint, instanceOverrideInstanceIdx, UINT32_MAX, "");
    RTX_OPTION("rtx", uint, instanceOverrideInstanceIdxRange, 15, "");
    RTX_OPTION("rtx", bool, instanceOverrideSelectedInstancePrintMaterialHash, false, "");
    RTX_OPTION("rtx", bool, enablePresentThrottle, false,
               "A flag to enable or disable present throttling, when set to true a sleep for a time specified by the throttle delay will be inserted into the DXVK presentation thread.\n"
               "Useful to manually reduce the framerate if the application is running too fast or to reduce GPU power usage during development to keep temperatures down.\n"
               "Should not be enabled in anything other than development situations.");
    RTX_OPTION("rtx", std::uint32_t, presentThrottleDelay, 16U,
               "A time in milliseconds that the DXVK presentation thread should sleep for. Requires present throttling to be enabled to take effect.\n"
               "Note that the application may sleep for longer than the specified time as is expected with sleep functions in general.");
    RTX_OPTION_ENV("rtx", bool, validateCPUIndexData, false, "DXVK_VALIDATE_CPU_INDEX_DATA", "");
    RTX_OPTION("rtx", uint, dumpAllInstancesOnFrame, UINT32_MAX, "If set, and running in a REMIX_DEVELOPMENT build, this will dump all active instances to the log on the specified frame.");
    // Note: Use use areValidationLayersEnabled helper function rather than accessing this option directly as additional logic must be done to determine if validation layers should be used or not.
    RTX_OPTION_FLAG_ENV("rtx", bool, enableValidationLayers, false, RtxOptionFlags::NoSave, "DXVK_ENABLE_VALIDATION_LAYERS",
                        "A flag to enable validation layers in Vulkan. Note that in Debug builds validation layers will always be enabled and this flag will have no effect.\n"
                        "Enabling validation layers is useful for debugging and development to catch common issues in Vulkan, but will reduce overall performance.\n"
                        "Should only be enabled by developers during development and not put into production builds of any project.\n"
                        "Additionally, this setting must be set at startup and changing it will not take effect at runtime.");
    RTX_OPTION_FLAG_ENV("rtx", bool, enableValidationLayerExtendedValidation, false, RtxOptionFlags::NoSave, "DXVK_ENABLE_VALIDATION_LAYER_EXTENDED_VALIDATION",
                        "A flag to enable extended validation to validation layers in Vulkan. Only takes effect if validation layers are enabled already.\n"
                        "This flag enables GPU assisted and synchronization validation along with best practices within the Vulkan validation layers which allow for greater error-checking capability at the cost of significant performance impact.\n"
                        "Much like the rtx.enableValidationLayers option, this option should only be enabled by developers during development and not be put into production builds of any project.\n"
                        "Additionally, this setting must be set at startup and changing it will not take effect at runtime.");

    struct Aliasing
    {
      RTX_OPTION("rtx.aliasing", RtxFramePassStage, beginPass, RtxFramePassStage::FrameBegin, "The first render pass where the aliasing resource is bound in a frame.");
      RTX_OPTION("rtx.aliasing", RtxFramePassStage, endPass, RtxFramePassStage::FrameEnd, "The last render pass where the aliasing resource is bound in a frame.");
      RTX_OPTION("rtx.aliasing", RtxTextureFormatCompatibilityCategory, formatCategory, RtxTextureFormatCompatibilityCategory::InvalidFormatCompatibilityCategory, "Specifies the texture format compatibility category for the aliasing resource.");
      RTX_OPTION("rtx.aliasing", RtxTextureExtentType, extentType, RtxTextureExtentType::DownScaledExtent, "Specifies the resolution type for the aliasing resource. If a 3D texture is used, depth must also be set.");
      RTX_OPTION("rtx.aliasing", uint32_t, width, 1280, "The width of the aliasing resource in pixels.");
      RTX_OPTION("rtx.aliasing", uint32_t, height, 720, "The height of the aliasing resource in pixels.");
      RTX_OPTION("rtx.aliasing", uint32_t, depth, 1, "The depth of the aliasing resource. Required for 3D textures.");
      RTX_OPTION("rtx.aliasing", uint32_t, layer, 1, "The number of layers in the aliasing resource.");
      RTX_OPTION("rtx.aliasing", VkImageType, imageType, VkImageType::VK_IMAGE_TYPE_2D, "The image type of the aliasing resource (e.g., 1D, 2D, or 3D).");
      RTX_OPTION("rtx.aliasing", VkImageViewType, imageViewType, VkImageViewType::VK_IMAGE_VIEW_TYPE_2D, "The image view type of the aliasing resource (e.g., 1D, 2D, 3D, or cube).");
    } aliasing;

    struct OpacityMicromap
    {
      friend class RtxOptions;
      friend class ImGUI;
      bool isSupported = false;
      RTX_OPTION_ENV("rtx.opacityMicromap", bool, enable, true, "DXVK_ENABLE_OPACITY_MICROMAP",
                     "Enables Opacity Micromaps for geometries with textures that have alpha cutouts.\n"
                     "This is generally the case for geometries such as fences, foliage, particles, etc. .\n"
                     "Opacity Micromaps greatly speed up raytracing of partially opaque triangles.\n"
                     "Examples of scenes that benefit a lot: multiple trees with a lot of foliage,\n"
                     "a ground densely covered with grass blades or steam consisting of many particles.");
    } opacityMicromap;

    RTX_OPTION("rtx", ReflexMode, reflexMode, ReflexMode::LowLatency,
               "Reflex mode selection, enabling it helps minimize input latency, boost mode may further reduce latency by boosting GPU clocks in CPU-bound cases.\n"
               "Supported enum values are 0 = None (Disabled), 1 = LowLatency (Enabled), 2 = LowLatencyBoost (Enabled + Boost).\n"
               "Note that even when using the \"None\" Reflex mode Reflex will attempt to be initialized. Use rtx.isReflexEnabled to fully disable to skip this initialization if needed.");
    RTX_OPTION_FLAG("rtx", bool, isReflexEnabled, true, RtxOptionFlags::NoSave,
                    "Enables or disables Reflex globally.\n"
                    "Note that this option when set to false will prevent Reflex from even attempting to initialize, unlike setting the Reflex mode to \"None\" which simply tells an initialized Reflex not to take effect.\n"
                    "Additionally, this setting must be set at startup and changing it will not take effect at runtime.");

    // Store the computed value separately from the user preference.  This enables changing it immediately when needed,
    // and lets us store the final value to be used by the game.
    public: inline static EnableVsync enableVsyncState = EnableVsync::WaitingForImplicitSwapchain;
    public: static void EnableVsyncOnChange() {
      if (enableVsync() != EnableVsync::WaitingForImplicitSwapchain) {
        enableVsyncState = enableVsync();
      }
      // If the option is changed to WaitingForImplicitSwapchain, just leave the computed state as it was.
    }
    RTX_OPTION_ARGS("rtx", EnableVsync, enableVsync, EnableVsync::WaitingForImplicitSwapchain, "Controls the game's V-Sync setting. Native game's V-Sync settings are ignored.", 
                    args.flags = RtxOptionFlags::NoSave,
                    args.onChangeCallback = &EnableVsyncOnChange);

    // Replacement options
    RTX_OPTION("rtx", bool, enableReplacementAssets, true, "Globally enables or disables all enhanced asset replacement (materials, meshes, lights) functionality.");
    RTX_OPTION("rtx", bool, enableReplacementLights, true,
               "Enables or disables enhanced light replacements.\n"
               "Requires replacement assets in general to be enabled to have any effect.");
    RTX_OPTION("rtx", bool, enableReplacementMeshes, true,
               "Enables or disables enhanced mesh replacements.\n"
               "Requires replacement assets in general to be enabled to have any effect.");
    RTX_OPTION("rtx", bool, enableReplacementMaterials, true,
               "Enables or disables enhanced material replacements.\n"
               "Requires replacement assets in general to be enabled to have any effect.");
    RTX_OPTION("rtx", bool, enableReplacementInstancerMeshRendering, true,
               "Enables or disables rendering GeomPointInstancer meshes using an optimized path.\n"
               "Requires reloading replacement assets.");
    RTX_OPTION("rtx", uint, adaptiveResolutionReservedGPUMemoryGiB, 2,
               "The amount of GPU memory in gibibytes to reserve away from consideration for adaptive resolution replacement textures.\n"
               "This value should only be changed to reflect the estimated amount of memory Remix itself consumes on the GPU (aside from texture loading, mostly from rendering-related buffers) and should not be changed otherwise.\n"
               "Only relevant when force high resolution replacement textures is disabled and adaptive resolution replacement textures is enabled. See asset estimated size parameter for more information.\n");
    RTX_OPTION("rtx", uint, limitedBonesPerVertex, 4,
               "Limit the number of bone influences per vertex for replacement geometry.  D3D9 games were limited to 4, which is the default.  In rare instances you may want to increase this based on your preference for replaced assets.  This config only takes affect when set on startup via the rtx.conf.");

    struct TextureManager {
      RTX_OPTION("rtx.texturemanager", int, budgetPercentageOfAvailableVram, 50,
                 "The percentage of available VRAM we should use for material textures.  If material textures are required beyond "
                 "this budget, then those textures will be loaded at lower quality.  Important note, it's impossible to perfectly "
                 "match the budget while maintaining reasonable quality levels, so use this as more of a guideline.  If the "
                 "replacements assets are simply too large for the target GPUs available vid mem, we may end up going overbudget "
                 "regularly.  Defaults to 50% of the available VRAM.");
      RTX_OPTION("rtx.texturemanager", bool, fixedBudgetEnable, false, "If true, rtx.texturemanager.fixedBudgetMiB is used instead of rtx.texturemanager.budgetPercentageOfAvailableVram.");
      RTX_OPTION_ARGS("rtx.texturemanager", int, fixedBudgetMiB, 2048, "Fixed-size VRAM budget for replacement textures. In mebibytes. To use, set rtx.texturemanager.fixedBudgetEnable to True.",
                      args.minValue = 256,
                      args.maxValue = 1024 * 32);
      RTX_OPTION_ENV("rtx.texturemanager", bool, samplerFeedbackEnable, true, "DXVK_TEXTURES_SAMPLER_FEEDBACK_ENABLE",
                 "Enable texture sampler feedback. If true, a texture prioritization logic considers the amount of mip-levels that was sampled by a GPU while rendering a scene."
                 "(For example, if a texture is in the distance, it will have a lower priority compared to a texture rendered just in front of the camera).");
      RTX_OPTION_FLAG_ENV("rtx.texturemanager", bool, neverDowngradeTextures, false, RtxOptionFlags::NoSave, "DXVK_TEXTURES_NEVER_DOWNGRADE", 
                 "Debug option to forcibly prevent uploading lower resolution data, if the texture already has been promoted to a high resolution.");
      RTX_OPTION("rtx.texturemanager", int, stagingBufferSizeMiB, 96,
                 "Size of a pre-allocated staging (intermediate) buffer to use when sending a texture from a RAM to GPU VRAM. "
                 "If a texture size exceeds this limit, it will not be considered for the texture streaming. In mebibytes.");
    };
    RTX_OPTION("rtx", bool, reloadTextureWhenResolutionChanged, false, "Reload texture when resolution changed.");
    RTX_OPTION_FLAG_ENV("rtx", bool, alwaysWaitForAsyncTextures, false, RtxOptionFlags::NoSave, "DXVK_WAIT_ASYNC_TEXTURES", 
               "Force CPU to wait for the texture upload. Do not use an asynchronous thread for textures. If true, a frame stutter should be expected.");
    RTX_OPTION_FLAG_ENV("rtx.initializer", bool, asyncAssetLoading, true, RtxOptionFlags::NoSave, "DXVK_ASYNC_ASSET_LOADING", "If true, a separate thread is created to load USD assets asynchronously.");
    RTX_OPTION("rtx", bool, usePartialDdsLoader, true,
               "A flag controlling if the partial DDS loader should be used, true to enable, false to disable and use GLI instead.\n"
               "Generally this should be always enabled as it allows for simple parsing of DDS header information without loading the entire texture into memory like GLI does to retrieve similar information.\n"
               "Should only be set to false for debugging purposes if the partial DDS loader's logic is suspected to be incorrect to compare against GLI's implementation.");

    RTX_OPTION("rtx", TonemappingMode, tonemappingMode, TonemappingMode::Local,
               "The tonemapping type to use, 0 for Global, 1 for Local (Default).\n"
               "Global tonemapping tonemaps the image with respect to global parameters, usually based on statistics about the rendered image as a whole.\n"
               "Local tonemapping on the other hand uses more spatially-local parameters determined by regions of the rendered image rather than the whole image.\n"
               "Local tonemapping can result in better preservation of highlights and shadows in scenes with high amounts of dynamic range whereas global tonemapping may have to comprimise between over or underexposure.");
    RTX_OPTION("rtx", bool, useLegacyACES, true,
               "Use a luminance-only approximation of ACES that over-saturates the highlights. If false, use a refined ACES transform that converts between color spaces with more precision.");
    RTX_OPTION("rtx", bool, showLegacyACESOption, false,
               "Show \'rtx.useLegacyACES\' in the developer menu. Default is OFF, as the non-legacy ACES is currently experimental and the implementation is a subject to change.");

    // Capture Options
    //   General
    RTX_OPTION("rtx", bool, captureShowMenuOnHotkey, true,
               "If true, then the capture menu will appear whenever one of the capture hotkeys are pressed. A capture MUST be started by using a button in the menu, in that case.\n"
               "If false, the hotkeys behave as expected. The user must manually open the menu in order to change any values.");
    inline static const VirtualKeys kDefaultCaptureMenuKeyBinds{VirtualKey{VK_CONTROL},VirtualKey{VK_SHIFT},VirtualKey{'Q'}};
    RTX_OPTION("rtx", VirtualKeys, captureHotKey, kDefaultCaptureMenuKeyBinds,
               "Hotkey to trigger a capture without bringing up the menu.\n"
               "example override: 'rtx.captureHotKey = CTRL, SHIFT, P'.\n"
               "Full list of key names available in `src/util/util_keybind.h`.");
    RTX_OPTION("rtx", bool, captureInstances, true,
               "If true, an instanced snapshot of the game scene will be captured and exported to a USD stage, in addition to all meshes, textures, materials, etc.\n"
               "If false, only meshes, etc will be captured.");
    RTX_OPTION("rtx", bool, captureNoInstance, false, "Same as \'rtx.captureInstances\' except inverse. This is the original/old variant, and will be deprecated, however is still functional.");
    RTX_OPTION("rtx", std::string, captureTimestampReplacement, "{timestamp}",
               "String that can be used for auto-replacing current time stamp in instance stage name.\n"
               "Note: Changing this value does not change the default value for rtx.captureInstanceStageName.");
    // Note: default values are used before configs are loaded.  Cannot use the value of `captureTimestampReplacement` to set the default value of `captureInstanceStageName`.
    RTX_OPTION("rtx", std::string, captureInstanceStageName, "capture_{timestamp}.usd",  
               "Name of the \'instance\' stage (see: \'rtx.captureInstances\').");
    RTX_OPTION("rtx", bool, captureEnableMultiframe, false, "Enables multi-frame capturing. THIS HAS NOT BEEN MAINTAINED AND SHOULD BE USED WITH EXTREME CAUTION.");
    RTX_OPTION("rtx", uint32_t, captureMaxFrames, 1, "Max frames capturable when running a multi-frame capture. The capture can be toggled to completion manually.");
    RTX_OPTION("rtx", uint32_t, captureFramesPerSecond, 24,
               "Playback rate marked in the USD stage.\n"
               "Will eventually determine frequency with which game state is captured and written. Currently every frame -- even those at higher frame rates -- are recorded.");
    //   Mesh
    RTX_OPTION("rtx", float, captureMeshPositionDelta, 0.3f, "Inter-frame position min delta warrants new time sample.");
    RTX_OPTION("rtx", float, captureMeshNormalDelta, 0.3f, "Inter-frame normal min delta warrants new time sample.");
    RTX_OPTION("rtx", float, captureMeshTexcoordDelta, 0.3f, "Inter-frame texcoord min delta warrants new time sample.");
    RTX_OPTION("rtx", float, captureMeshColorDelta, 0.3f, "Inter-frame color min delta warrants new time sample.");
    RTX_OPTION("rtx", float, captureMeshBlendWeightDelta, 0.01f, "Inter-frame blend weight min delta warrants new time sample.");

    RTX_OPTION("rtx", bool, useVirtualShadingNormalsForDenoising, true,
               "A flag to enable or disable the usage of virtual shading normals for denoising passes.\n"
               "This is primairly important for anything that modifies the direction of a primary ray, so mainly PSR and ray portals as both of these will view a surface from an angle different from the \"virtual\" viewing direction perceived by the camera.\n"
               "This can cause some issues with denoising due to the normals not matching the expected perception of what the normals should be, for example normals facing away from the camera direction due to being viewed from a different angle via refraction or portal teleportation.\n"
               "To correct this, virtual normals are calculcated such that they always are oriented relative to the primary camera ray as if its direction was never altered, matching the virtual perception of the surface from the camera's point of view.\n"
               "As an aside, virtual normals themselves can cause issues with denoising due to the normals suddenly changing from virtual to \"real\" normals upon traveling through a portal, causing surface consistency failures in the denoiser, but this is accounted for via a special transform given to the denoiser on camera ray portal teleportation events.\n"
               "As such, this option should generally always be enabled when rendering with ray portals in the scene to have good denoising quality.");
    RTX_OPTION("rtx", bool, resetDenoiserHistoryOnSettingsChange, false, "");

    RTX_OPTION("rtx", bool, fogIgnoreSky, false, "If true, sky draw calls will be skipped when searching for the D3D9 fog values.")

    RTX_OPTION("rtx", float, skyBrightness, 1.f, "");
    RTX_OPTION("rtx", bool, skyForceHDR, false, "By default sky will be rasterized in the color format used by the game. Set the checkbox to force sky to be rasterized in HDR intermediate format. This may be important when sky textures replaced with HDR textures.");
    RTX_OPTION("rtx", uint32_t, skyProbeSide, 1024, "Resolution of the skybox for indirect illumination (rough reflections, global illumination etc).");
    RTX_OPTION_FLAG("rtx", uint32_t, skyUiDrawcallCount, 0, RtxOptionFlags::NoSave, "");
    RTX_OPTION("rtx", uint32_t, skyDrawcallIdThreshold, 0, "It's common in games to render the skybox first, and so, this value provides a simple mechanism to identify those early draw calls that are untextured (textured draw calls can still use the Sky Textures functionality.");
    RTX_OPTION("rtx", float, skyMinZThreshold, 1.f, "If a draw call's viewport has min depth greater than or equal to this threshold, then assume that it's a sky.");
    RTX_OPTION("rtx", SkyAutoDetectMode, skyAutoDetect, SkyAutoDetectMode::None,
               "Automatically tag sky draw calls using various heuristics.\n"
               "0 = None\n"
               "1 = CameraPosition - assume the first seen camera position is a sky camera.\n"
               "2 = CameraPositionAndDepthFlags - assume the first seen camera position is a sky camera, if its draw call's depth test is disabled. If it's enabled, assume no sky camera.\n"
               "Note: if all draw calls are marked as sky, then assume that there's no sky camera at all.");
    RTX_OPTION("rtx", float, skyAutoDetectUniqueCameraDistance, 1.0f,
               "If multiple cameras are found, this threshold distance (in game units) is used to distinguish a sky camera from a main camera. "
               "Active if sky auto-detect is set to CameraPosition / CameraPositionAndDepthFlags.")
    RTX_OPTION("rtx", bool, skyReprojectToMainCameraSpace, false,
               "Move sky geometry to the main camera space.\n"
               "Useful, if a game has a skybox that contains geometry that can be a part of the main scene (e.g. buildings, mountains). "
               "So with this option enabled, that geometry would be promoted from sky rasterization to ray tracing.");
    RTX_OPTION("rtx", float, skyReprojectScale, 16.0f, "Scaling of the sky geometry on reprojection to main camera space.");


    RTX_OPTION("rtx", bool, skySharedDepth, false, "By default the sky box will write to a seperate depth buffer than the main camera. Set the checkbox to cause the sky to use the same depth buffer as the main camera. Useful for source engine games.");
    RTX_OPTION("rtx", bool, skyBoxPathTracing, false, "For games with skyboxes, the geometry is usually rasterized immediately into the sky camera buffer, preventing it from being path traced. Enable this setting to translate the skybox instances to the main camera.");

    RTX_OPTION("rtx", SkyScaleOffsetFormula, skyScaleOffsetFormula, SkyScaleOffsetFormula::Origin,
             "How we should determine the offset to use when translating the skybox to the main view.\n"
             "0 = Origin - assume the rendered skybox does not move relative to anything, and is fixed in it's coordinate space.\n"
             "1 = Linear - assume the movement from the main camera effects the position of the rendered skyboxes by some linear offset.\n"
             "2 = SourceEngine - assume the movement from the main camera effects the skybox instances hyperbolically. This formula is directly tailored to the source engine.\n"
             "Note: The scale found in the sky calibration may be used to calculate the offset for more dynamic formulas.");

    RTX_OPTION("rtx", uint32_t, skyDefaultScale, 1, "The default / fallback scale to use when scaling the sky instances.");

    RTX_OPTION("rtx", SkyScaleCalibrationMode, skyScaleCalibrationMode, SkyScaleCalibrationMode::Fixed,
             "How should we determine the scale and offset to use when scaling the skybox instances to the main view.\n"
             "0 = Fixed - Use the single specified scale no matter what the game is doing.\n"
             "1 = DeltaAutomatic - Use the change in positions of the main camera and sky camera to determine the skybox scale. Reliable if your skybox is a function of movement.\n"
             "2 = SourceEngineAutomatic - Uses a reversed algorithm of the hyperbolic source engine formula to approximate the scale. Useful for source games with levels that have dynamic scaling skyboxes.\n"
             "Note: Source Engine Calibration should only really be used in source games if you have an inconsistent scale, or the player may not move for a few frames. Delta or Fixed is far more reliable.");


    // TODO (REMIX-656): Remove this once we can transition content to new hash
    RTX_OPTION("rtx", bool, logLegacyHashReplacementMatches, false, "");

    RTX_OPTION("rtx", FusedWorldViewMode, fusedWorldViewMode, FusedWorldViewMode::None, "Set if game uses a fused World-View transform matrix.");

    RTX_OPTION("rtx", bool, useBuffersDirectly, true, "When enabled Remix will use the incoming vertex buffers directly where possible instead of copying data. Note: setting the d3d9.allowDiscard to False will disable this option.");
    RTX_OPTION("rtx", bool, alwaysCopyDecalGeometries, true, "When set to True tells the geometry processor to always copy decals geometry. This is an optimization flag to experiment with when rtx.useBuffersDirectly is True.");

    RTX_OPTION("rtx", bool, ignoreLastTextureStage, false,
               "Removes the last texture bound to a draw call, when using fixed-function pipeline. Primary textures are untouched.\n"
               "Might be set to true, if a game applies a lightmap as last shading step, to omit the original lightmap data.");

    RTX_OPTION("rtx.terrain", bool, terrainAsDecalsEnabledIfNoBaker, false, "If terrain baker is disabled, attempt to blend with the decals.");
    RTX_OPTION("rtx.terrain", bool, terrainAsDecalsAllowOverModulate, false, "Set to true, if it's known that terrain layers with ModulateX2 / ModulateX4 flags do not contain a lighting info, but ModulateX2 / ModulateX4 are used only to blend layers.");

    RTX_OPTION("rtx.userBrightness", int, userBrightness, 50, "How bright the final image should be. [0,100] range.");
    RTX_OPTION("rtx.userBrightnessEVRange", float, userBrightnessEVRange, 3.f, "The exposure value (EV) range for \'rtx.userBrightness\' slider, i.e. how much of EV there is between 0 and 100 slider values.");

    // Automation Options
    struct Automation {
      RTX_OPTION_FLAG_ENV("rtx.automation", bool, disableBlockingDialogBoxes, false, RtxOptionFlags::NoSave, "RTX_AUTOMATION_DISABLE_BLOCKING_DIALOG_BOXES",
                          "Disables various blocking blocking dialog boxes (such as popup windows) requiring user interaction when set to true, otherwise uses default behavior when set to false.\n"
                          "This option is typically meant for automation-driven execution of Remix where such dialog boxes if present may cause the application to hang due to blocking waiting for user input.");
      RTX_OPTION_FLAG_ENV("rtx.automation", bool, disableDisplayMemoryStatistics, false, RtxOptionFlags::NoSave, "RTX_AUTOMATION_DISABLE_DISPLAY_MEMORY_STATISTICS",
                          "Disables display of memory statistics in the Remix window.\n"
                          "This option is typically meant for automation of tests for which we don't want non-deterministic runtime memory statistics to be shown in GUI that is included as part of test image output.");
      RTX_OPTION_FLAG_ENV("rtx.automation", bool, disableUpdateUpscaleFromDlssPreset, false, RtxOptionFlags::NoSave, "RTX_AUTOMATION_DISABLE_UPDATE_UPSCALER_FROM_DLSS_PRESET",
                          "Disables updating upscaler from DLSS preset.\n"
                          "This option is typically meant for automation of tests for which we don't want upscaler to be updated based on a DLSS preset.");
      RTX_OPTION_FLAG_ENV("rtx.automation", bool, suppressAssetLoadingErrors, false, RtxOptionFlags::NoSave, "RTX_AUTOMATION_SUPPRESS_ASSET_LOADING_ERRORS",
                          "Suppresses asset loading errors by turning them into warnings.\n"
                          "This option is typically meant for automation of tests for which acceptable asset loading issues are known.");
    };

  public:
    LegacyMaterialDefaults legacyMaterial;
    OpaqueMaterialOptions opaqueMaterialOptions;
    TranslucentMaterialOptions translucentMaterialOptions;
    ViewDistanceOptions viewDistanceOptions;

    static const HashRule& geometryHashGenerationRule() {
      return m_instance->m_geometryHashGenerationRule;
    }
    static const HashRule& geometryAssetHashRule() {
      return m_instance->m_geometryAssetHashRule;
    }

  private:
    HashRule m_geometryHashGenerationRule = 0;
    HashRule m_geometryAssetHashRule = 0;

    RTX_OPTION("rtx", Vector3, effectLightColor, Vector3(1, 1, 1), "Colour of the effect light, if not using plasma ball mode.  Effect lights can be attached to materials from the remix runtime menu, using the `Add Light to Texture` texture tag in game setup.");
    RTX_OPTION("rtx", float, effectLightIntensity, 1.f, "The intensity of the effect light.  Effect lights can be attached to materials from the remix runtime menu, using the `Add Light to Texture` texture tag in game setup.");
    RTX_OPTION("rtx", float, effectLightRadius, 5.f, "The sphere radius of the effect light.  Effect lights can be attached to materials from the remix runtime menu, using the `Add Light to Texture` texture tag in game setup.");
    RTX_OPTION("rtx", bool, effectLightPlasmaBall, false, "Use plasma ball mode, in this mode the effect light color is ignored.  Effect lights can be attached to materials from the remix runtime menu, using the `Add Light to Texture` texture tag in game setup.");

    RTX_OPTION("rtx", bool, useObsoleteHashOnTextureUpload, false,
               "Whether or not to use slower XXH64 hash on texture upload.\n"
               "New projects should not enable this option as this solely exists for compatibility with older hashing schemes.");

    RTX_OPTION("rtx", bool, serializeChangedOptionOnly, true, "");

    RTX_OPTION("rtx", uint32_t, applicationId, 102100511, "Used to uniquely identify the application to DLSS. Generally should not be changed without good reason.");

    static std::unique_ptr<RtxOptions> m_instance;

  public:

    RtxOptions() = delete;
    RtxOptions(const RtxOptions&) = delete;
    RtxOptions(RtxOptions&&) = delete;
    RtxOptions& operator=(const RtxOptions&) = delete;
    RtxOptions& operator=(RtxOptions&&) = delete;

    RtxOptions(const Config& options) {
      // Need to set this to true after conf files are parsed, but before any options are accessed.
      RtxOptionImpl::s_isInitialized = true;

      RTX_OPTION_CLAMP_MIN(emissiveIntensity, 0.0f);
      // Note: Clamp to positive values as negative luminance thresholds are not valid.
      RTX_OPTION_CLAMP_MIN(fireflyFilteringLuminanceThreshold, 0.0f);
      RTX_OPTION_CLAMP(vertexColorStrength, 0.0f, 1.0f);

      // Render pass modes

      //renderPassVolumeIntegrateRaytraceMode = (RenderPassVolumeIntegrateRaytraceMode) std::min(
      //  options.getOption<uint32_t>("rtx.renderPassVolumeIntegrateRaytraceMode", (uint32_t) renderPassVolumeIntegrateRaytraceMode, "DXVK_RENDER_PASS_VOLUME_INTEGRATE_RAYTRACE_MODE"),
      //  (uint32_t) (RenderPassVolumeIntegrateRaytraceMode::Count) -1);

      renderPassGBufferRaytraceMode.setDeferred((RenderPassGBufferRaytraceMode) std::min(
        (uint32_t) renderPassGBufferRaytraceMode(),
        (uint32_t) (RenderPassGBufferRaytraceMode::Count) -1));

      renderPassIntegrateDirectRaytraceMode.setDeferred((RenderPassIntegrateDirectRaytraceMode) std::min(
        (uint32_t) renderPassIntegrateDirectRaytraceMode(),
<<<<<<< HEAD
        (uint32_t) (RenderPassIntegrateDirectRaytraceMode::Count) - 1);

      renderPassIntegrateIndirectRaytraceModeRef() = (RenderPassIntegrateIndirectRaytraceMode) std::min(
=======
        (uint32_t) (RenderPassIntegrateDirectRaytraceMode::Count) - 1));
      
      renderPassIntegrateIndirectRaytraceMode.setDeferred((RenderPassIntegrateIndirectRaytraceMode) std::min(
>>>>>>> e40a15b3
        (uint32_t) renderPassIntegrateIndirectRaytraceMode(),
        (uint32_t) (RenderPassIntegrateIndirectRaytraceMode::Count) - 1));

      // Pathtracing options
      //enableShaderExecutionReorderingInVolumeIntegrate =
      //  options.getOption<bool>("rtx.enableShaderExecutionReorderingInVolumeIntegrate", enableShaderExecutionReorderingInVolumeIntegrate);
      //enableShaderExecutionReorderingInPathtracerIntegrateDirect =
      //  options.getOption<bool>("rtx.enableShaderExecutionReorderingInPathtracerIntegrateDirect", enableShaderExecutionReorderingInPathtracerIntegrateDirect);

      // Resolve Options

      // Note: Clamped due to 8 bit usage on GPU.
      RTX_OPTION_CLAMP(primaryRayMaxInteractions, static_cast<uint8_t>(1), std::numeric_limits<uint8_t>::max());
      RTX_OPTION_CLAMP(psrRayMaxInteractions, static_cast<uint8_t>(1), std::numeric_limits<uint8_t>::max());
      RTX_OPTION_CLAMP(secondaryRayMaxInteractions, static_cast<uint8_t>(1), std::numeric_limits<uint8_t>::max());
      RTX_OPTION_CLAMP(resolveTransparencyThreshold, 0.f, 1.f);
      RTX_OPTION_CLAMP(resolveOpaquenessThreshold, resolveTransparencyThreshold(), 1.f);

      // PSR Options

      // Note: Clamped due to 8 bit usage on GPU.
      RTX_OPTION_CLAMP(psrrMaxBounces, static_cast<uint8_t>(1), static_cast<uint8_t>(254));
      RTX_OPTION_CLAMP(pstrMaxBounces, static_cast<uint8_t>(1), static_cast<uint8_t>(254));

      // Path Options
      RTX_OPTION_CLAMP(russianRouletteMaxContinueProbability, 0.0f, 1.0f);
      // Note: Clamped to 15 due to usage on GPU.
      RTX_OPTION_CLAMP(pathMinBounces, static_cast<uint8_t>(0), static_cast<uint8_t>(15));
      // Note: Clamp to the minimum bounce count additionally.
      RTX_OPTION_CLAMP(pathMaxBounces, pathMinBounces(), static_cast<uint8_t>(15));

      // Light Selection/Sampling Options

      // Note: Clamped due to 16 bit usage on GPU.
      RTX_OPTION_CLAMP(risLightSampleCount, static_cast<uint16_t>(1), std::numeric_limits<uint16_t>::max());

      // Alpha Test/Blend Options

      // Note: Clamped to float16 max due to usage on GPU and positive values as emissive intensity values cannot be negative.
      RTX_OPTION_CLAMP(emissiveBlendOverrideEmissiveIntensity, 0.0f, FLOAT16_MAX);
      RTX_OPTION_CLAMP(particleSoftnessFactor, 0.0f, 1.0f);

      // Ray Portal Options
      // Note: Ensure the Ray Portal texture hashes are always in pairs of 2
      std::vector<XXH64_hash_t> rayPortalModelTextureHashesTrimmed = rayPortalModelTextureHashes();
      if (rayPortalModelTextureHashesTrimmed.size() % 2 == 1) {
        rayPortalModelTextureHashesTrimmed.pop_back();
      }

      if (rayPortalModelTextureHashesTrimmed.size() > maxRayPortalCount) {
        rayPortalModelTextureHashesTrimmed.erase(rayPortalModelTextureHashesTrimmed.begin() + maxRayPortalCount, rayPortalModelTextureHashesTrimmed.end());
      }
      rayPortalModelTextureHashes.setDeferred(rayPortalModelTextureHashesTrimmed);

      assert(rayPortalModelTextureHashes().size() % 2 == 0);
      assert(rayPortalModelTextureHashes().size() <= maxRayPortalCount);

      // Note: Ensure the portal sampling weight min and max distance are well defined
      RTX_OPTION_CLAMP_MIN(rayPortalSamplingWeightMinDistance, 0.0f);
      RTX_OPTION_CLAMP_MIN(rayPortalSamplingWeightMaxDistance, 0.0f);
      RTX_OPTION_CLAMP_MAX(rayPortalSamplingWeightMinDistance, rayPortalSamplingWeightMaxDistance());

      assert(rayPortalSamplingWeightMinDistance() >= 0.0f);
      assert(rayPortalSamplingWeightMaxDistance() >= 0.0f);
      assert(rayPortalSamplingWeightMinDistance() <= rayPortalSamplingWeightMaxDistance());

      // View Distance Options

      RTX_OPTION_CLAMP_MIN(viewDistanceOptions.distanceThreshold, 0.0f);
      RTX_OPTION_CLAMP_MIN(viewDistanceOptions.distanceFadeMin, 0.0f);
      RTX_OPTION_CLAMP_MIN(viewDistanceOptions.distanceFadeMax, 0.0f);
      RTX_OPTION_CLAMP_MAX(viewDistanceOptions.distanceFadeMin, viewDistanceOptions.distanceFadeMax());
      RTX_OPTION_CLAMP_MIN(viewDistanceOptions.distanceFadeMax, viewDistanceOptions.distanceFadeMin());

      // Replacement options

      if (env::getEnvVar("DXVK_DISABLE_ASSET_REPLACEMENT") == "1") {
        enableReplacementAssets.setDeferred(false);
        enableReplacementLights.setDeferred(false);
        enableReplacementMeshes.setDeferred(false);
        enableReplacementMaterials.setDeferred(false);
      }

      m_geometryHashGenerationRule = createRule("Geometry generation", geometryGenerationHashRuleString());
      m_geometryAssetHashRule = createRule("Geometry asset", geometryAssetHashRuleString());

      auto mergedSet = decalTextures();
      // We deprecated dynamicDecalTextures, singleOffsetDecalTextures, nonOffsetDecalTextures with this change
      //  and replaced all decal texture lists with just a single list.
      // TODO(REMIX-2554): Design a general deprecation solution for configs that are no longer required.
      if (dynamicDecalTextures().size() > 0) {
        mergedSet.insert(dynamicDecalTextures().begin(), dynamicDecalTextures().end());
        dynamicDecalTextures.setDeferred({});
        Logger::info("[Deprecated Config] rtx.dynamicDecalTextures has been deprecated, we have moved all your texture's from this list to rtx.decalTextures, no further action is required from you.  Please re-save your rtx config to get rid of this message.");
      }
      if (singleOffsetDecalTextures().size() > 0) {
        mergedSet.insert(singleOffsetDecalTextures().begin(), singleOffsetDecalTextures().end());
        singleOffsetDecalTextures.setDeferred({});
        Logger::info("[Deprecated Config] rtx.singleOffsetDecalTextures has been deprecated, we have moved all your texture's from this list to rtx.decalTextures, no further action is required from you.  Please re-save your rtx config to get rid of this message.");
      }
      if (nonOffsetDecalTextures().size() > 0) {
        mergedSet.insert(nonOffsetDecalTextures().begin(), nonOffsetDecalTextures().end());
        nonOffsetDecalTextures.setDeferred({});
        Logger::info("[Deprecated Config] rtx.nonOffsetDecalTextures has been deprecated, we have moved all your texture's from this list to rtx.decalTextures, no further action is required from you.  Please re-save your rtx config to get rid of this message.");
      }
      decalTextures.setDeferred(mergedSet);

      // Ensure all of the above values are promoted before the first frame starts.
      RtxOption<bool>::applyPendingValues();
    }

    static void updateUpscalerFromDlssPreset();
    static void updateUpscalerFromNisPreset();
    static void updateUpscalerFromTaauPreset();
    static void updatePresetFromUpscaler();
    static NV_GPU_ARCHITECTURE_ID getNvidiaArch();
    static NV_GPU_ARCH_IMPLEMENTATION_ID getNvidiaChipId();
    static void updateGraphicsPresets(DxvkDevice* device);
    static void updateLightingSetting();
    static void updatePathTracerPreset(PathTracerPreset preset);
    static void updateRaytraceModePresets(const uint32_t vendorID, const VkDriverId driverID);

    static void resetUpscaler();

    inline static const std::string kRtxConfigFilePath = "rtx.conf";

    static void serialize() {
      Config newConfig;
      RtxOption<bool>::writeOptions(newConfig, serializeChangedOptionOnly());
      Config::serializeCustomConfig(newConfig, kRtxConfigFilePath, "rtx.");
    }

    static void reset() {
      RtxOption<bool>::resetOptions();
    }

    static std::unique_ptr<RtxOptions>& Create(const Config& options) {

      if (m_instance == nullptr) {
        m_instance = std::make_unique<RtxOptions>(options);
      } else {
        // Create was called a second time, which means dxvk_instance was recreated.
        RtxOptionImpl::s_isInitialized = true;
      }
      return m_instance;
    }

    static bool getRayPortalTextureIndex(const XXH64_hash_t& h, std::size_t& index) {
      const auto findResult = std::find(rayPortalModelTextureHashes().begin(), rayPortalModelTextureHashes().end(), h);

      if (findResult == rayPortalModelTextureHashes().end()) {
        return false;
      }

      index = std::distance(rayPortalModelTextureHashes().begin(), findResult);

      return true;
    }

    static bool useReSTIRGI() {
      return integrateIndirectMode() == IntegrateIndirectMode::ReSTIRGI;
    }

    static bool shouldConvertToLight(const XXH64_hash_t& h) {
      return lightConverter().find(h) != lightConverter().end();
    }


    static bool isRayReconstructionEnabled() {
      return upscalerType() == UpscalerType::DLSS && enableRayReconstruction();
    }

    static bool showRayReconstructionOption() {
      return RtxOptions::upscalerType() == UpscalerType::DLSS;
    }

    static bool isDLSSEnabled() {
      // Note: DLSS-RR performs both denoising and upscaling so DLSS-SR should be disabled when it is enabled.
      return upscalerType() == UpscalerType::DLSS && !enableRayReconstruction();
    }

    static bool isDLSSOrRayReconstructionEnabled() {
      return upscalerType() == UpscalerType::DLSS;
    }
<<<<<<< HEAD

    bool isNISEnabled() const { return upscalerType() == UpscalerType::NIS; }
    bool isTAAEnabled() const { return upscalerType() == UpscalerType::TAAU; }
    bool isDirectLightingEnabled() const { return enableDirectLighting(); }
    bool isSecondaryBouncesEnabled() const { return enableSecondaryBounces(); }
    bool isDenoiserEnabled() const { return useDenoiser(); }
    bool isSeparatedDenoiserEnabled() const { return denoiseDirectAndIndirectLightingSeparately(); }
    bool isReplaceDirectSpecularHitTWithIndirectSpecularHitTEnabled() const { return replaceDirectSpecularHitTWithIndirectSpecularHitT(); }
    void setReplaceDirectSpecularHitTWithIndirectSpecularHitT(const bool enableReplaceDirectSpecularHitTWithIndirectSpecularHitT) {
      replaceDirectSpecularHitTWithIndirectSpecularHitTRef() = enableReplaceDirectSpecularHitTWithIndirectSpecularHitT;
    }
    bool isAdaptiveResolutionDenoisingEnabled() const { return adaptiveResolutionDenoising(); }
    bool shouldCaptureDebugImage() const { return captureDebugImage(); }
    bool isLiveShaderEditModeEnabled() const { return useLiveShaderEditMode(); }
    bool isZUp() const { return zUp(); }
    bool isLeftHandedCoordinateSystem() const { return leftHandedCoordinateSystem(); }
    float getUniqueObjectDistanceSqr() const { return uniqueObjectDistance() * uniqueObjectDistance(); }
    float getResolutionScale() const { return resolutionScale(); }
    DLSSProfile getDLSSQuality() const { return qualityDLSS(); }
    uint32_t getNumFramesToKeepInstances() const { return numFramesToKeepInstances(); }
    uint32_t getNumFramesToKeepBLAS() const { return numFramesToKeepBLAS(); }
    uint32_t getNumFramesToKeepLights() const { return numFramesToKeepLights(); }
    uint32_t getNumFramesToPutLightsToSleep() const { return numFramesToKeepLights() /2; }
    float getMeterToWorldUnitScale() const { return 100.f * getSceneScale(); } // RTX Remix world unit is in 1cm 
    float getSceneScale() const { return sceneScale(); }

    // Render Pass Modes
    //RenderPassVolumeIntegrateRaytraceMode getRenderPassVolumeIntegrateRaytraceMode() const { return renderPassVolumeIntegrateRaytraceMode; }
    RenderPassGBufferRaytraceMode getRenderPassGBufferRaytraceMode() const { return renderPassGBufferRaytraceMode(); }
    RenderPassIntegrateDirectRaytraceMode getRenderPassIntegrateDirectRaytraceMode() const { return renderPassIntegrateDirectRaytraceMode(); }
    RenderPassIntegrateIndirectRaytraceMode getRenderPassIntegrateIndirectRaytraceMode() const { return renderPassIntegrateIndirectRaytraceMode(); }

    // Resolve Options
    uint8_t getPrimaryRayMaxInteractions() const { return primaryRayMaxInteractions(); }
    uint8_t getPSRRayMaxInteractions() const { return psrRayMaxInteractions(); }
    uint8_t getSecondaryRayMaxInteractions() const { return secondaryRayMaxInteractions(); }
    bool areDirectTranslucentShadowsEnabled() const { return enableDirectTranslucentShadows(); }
    bool areIndirectTranslucentShadowsEnabled() const { return enableIndirectTranslucentShadows(); }
    float getResolveTransparencyThreshold() const { return resolveTransparencyThreshold(); }
    float getResolveOpaquenessThreshold() const { return resolveOpaquenessThreshold(); }

    // Returns shared enablement composed of multiple enablement inputs
    bool needsMeshBoundingBox();

    // PSR Options
    bool isPSRREnabled() const { return enablePSRR(); }
    bool isPSTREnabled() const { return enablePSTR(); }
    uint8_t getPSRRMaxBounces() const { return psrrMaxBounces(); }
    uint8_t getPSTRMaxBounces() const { return pstrMaxBounces(); }
    bool isPSTROutgoingSplitApproximationEnabled() const { return enablePSTROutgoingSplitApproximation(); }
    bool isPSTRSecondaryIncidentSplitApproximationEnabled() const { return enablePSTRSecondaryIncidentSplitApproximation(); }

    bool getIsShaderExecutionReorderingSupported() const { return isShaderExecutionReorderingSupported(); }
    void setIsShaderExecutionReorderingSupported(bool enabled) { isShaderExecutionReorderingSupportedRef() = enabled; }
    //bool isShaderExecutionReorderingInVolumeIntegrateEnabled() const { return enableShaderExecutionReorderingInVolumeIntegrate && isShaderExecutionReorderingSupported; }
    bool isShaderExecutionReorderingInPathtracerGbufferEnabled() const { return enableShaderExecutionReorderingInPathtracerGbuffer() && isShaderExecutionReorderingSupported(); }
    //bool isShaderExecutionReorderingInPathtracerIntegrateDirectEnabled() const { return enableShaderExecutionReorderingInPathtracerIntegrateDirect && isShaderExecutionReorderingSupported; }
    bool isShaderExecutionReorderingInPathtracerIntegrateIndirectEnabled() const { return enableShaderExecutionReorderingInPathtracerIntegrateIndirect() && isShaderExecutionReorderingSupported(); }

    // Path Options
    bool isRussianRouletteEnabled() const { return enableRussianRoulette(); }
    bool isFirstBounceLobeProbabilityDitheringEnabled() const { return enableFirstBounceLobeProbabilityDithering(); }
    bool isUnorderedResolveInIndirectRaysEnabled() const { return enableUnorderedResolveInIndirectRays(); }
    bool isDecalMaterialBlendingEnabled() const { return enableDecalMaterialBlending(); }
    float getTranslucentDecalAlbedoFactor() const { return translucentDecalAlbedoFactor(); }
    float getRussianRoulette1stBounceMinContinueProbability() const { return russianRoulette1stBounceMinContinueProbability(); }
    float getRussianRoulette1stBounceMaxContinueProbability() const { return russianRoulette1stBounceMaxContinueProbability(); }
    uint8_t getPathMinBounces() const { return pathMinBounces(); }
    uint8_t getPathMaxBounces() const { return pathMaxBounces(); }
    float getOpaqueDiffuseLobeSamplingProbabilityZeroThreshold() const { return opaqueDiffuseLobeSamplingProbabilityZeroThreshold(); }
    float getMinOpaqueDiffuseLobeSamplingProbability() const { return minOpaqueDiffuseLobeSamplingProbability(); }
    float getOpaqueSpecularLobeSamplingProbabilityZeroThreshold() const { return opaqueSpecularLobeSamplingProbabilityZeroThreshold(); }
    float getMinOpaqueSpecularLobeSamplingProbability() const { return minOpaqueSpecularLobeSamplingProbability(); }
    float getOpaqueOpacityTransmissionLobeSamplingProbabilityZeroThreshold() const { return opaqueOpacityTransmissionLobeSamplingProbabilityZeroThreshold(); }
    float getMinOpaqueOpacityTransmissionLobeSamplingProbability() const { return minOpaqueOpacityTransmissionLobeSamplingProbability(); }
    float getTranslucentSpecularLobeSamplingProbabilityZeroThreshold() const { return translucentSpecularLobeSamplingProbabilityZeroThreshold(); }
    float getMinTranslucentSpecularLobeSamplingProbability() const { return minTranslucentSpecularLobeSamplingProbability(); }
    float getTranslucentTransmissionLobeSamplingProbabilityZeroThreshold() const { return translucentTransmissionLobeSamplingProbabilityZeroThreshold(); }
    float getMinTranslucentTransmissionLobeSamplingProbability() const { return minTranslucentTransmissionLobeSamplingProbability(); }
    float getIndirectRaySpreadAngleFactor() const { return indirectRaySpreadAngleFactor(); }
    bool getRngSeedWithFrameIndex() const { return rngSeedWithFrameIndex(); }

    // Light Selection/Sampling Options
    uint16_t getRISLightSampleCount() const { return risLightSampleCount(); }

    // Volumetrics Options
    uint32_t getFroxelGridResolutionScale() const { return froxelGridResolutionScale(); }
    uint16_t getFroxelDepthSlices() const { return froxelDepthSlices(); }
    uint8_t getMaxAccumulationFrames() const { return maxAccumulationFrames(); }
    float getFroxelDepthSliceDistributionExponent() const { return froxelDepthSliceDistributionExponent(); }
    float getFroxelMaxDistance() const { return froxelMaxDistance(); }
    float getFroxelFireflyFilteringLuminanceThreshold() const { return froxelFireflyFilteringLuminanceThreshold(); }
    float getFroxelFilterGaussianSigma() const { return froxelFilterGaussianSigma(); }
    bool isVolumetricEnableInitialVisibilityEnabled() const { return volumetricEnableInitialVisibility(); }
    bool isVolumetricEnableTemporalResamplingEnabled() const { return volumetricEnableTemporalResampling(); }
    uint16_t getVolumetricTemporalReuseMaxSampleCount() const { return volumetricTemporalReuseMaxSampleCount(); }
    float getVolumetricClampedReprojectionConfidencePenalty() const { return volumetricClampedReprojectionConfidencePenalty(); }
    uint8_t getFroxelMinReservoirSamples() const { return froxelMinReservoirSamples(); }
    uint8_t getFroxelMaxReservoirSamples() const { return froxelMaxReservoirSamples(); }
    uint8_t getFroxelMinKernelRadius() const { return froxelMinKernelRadius(); }
    uint8_t getFroxelMaxKernelRadius() const { return froxelMaxKernelRadius(); }
    uint8_t getFroxelMinReservoirSamplesStabilityHistory() const { return froxelMinReservoirSamplesStabilityHistory(); }
    uint8_t getFroxelReservoirSamplesStabilityHistoryRange() const { return cachedFroxelReservoirSamplesStabilityHistoryRange; }
    uint8_t getFroxelMinKernelRadiusStabilityHistory() const { return froxelMinKernelRadiusStabilityHistory(); }
    uint8_t getFroxelKernelRadiusStabilityHistoryRange() const { return cachedFroxelKernelRadiusStabilityHistoryRange; }
    float getFroxelReservoirSamplesStabilityHistoryPower() const { return froxelReservoirSamplesStabilityHistoryPower(); }
    float getFroxelKernelRadiusStabilityHistoryPower() const { return froxelKernelRadiusStabilityHistoryPower(); }
    bool isVolumetricLightingEnabled() const { return enableVolumetricLighting(); }
    Vector3 getVolumetricTransmittanceColor() const { return volumetricTransmittanceColor(); }
    float getVolumetricTransmittanceMeasurementDistance() const { return volumetricTransmittanceMeasurementDistance(); };
    Vector3 getVolumetricSingleScatteringAlbedo() const { return volumetricSingleScatteringAlbedo(); };
    float getVolumetricAnisotropy() const { return volumetricAnisotropy(); }
    float getFogRemapMaxDistanceMin() const { return fogRemapMaxDistanceMin(); }
    float getFogRemapMaxDistanceMax() const { return fogRemapMaxDistanceMax(); }
    float getFogRemapTransmittanceMeasurementDistanceMin() const { return fogRemapTransmittanceMeasurementDistanceMin(); }
    float getFogRemapTransmittanceMeasurementDistanceMax() const { return fogRemapTransmittanceMeasurementDistanceMax(); }

    // Alpha Test/Blend Options
    bool isAlphaBlendEnabled() const { return enableAlphaBlend(); }
    bool isAlphaTestEnabled() const { return enableAlphaTest(); }
    bool isEmissiveBlendEmissiveOverrideEnabled() const { return enableEmissiveBlendEmissiveOverride(); }
    float getEmissiveBlendOverrideEmissiveIntensity() const { return emissiveBlendOverrideEmissiveIntensity(); }
    float getParticleSoftnessFactor() const { return particleSoftnessFactor(); }

    // Ray Portal Options
    std::size_t getRayPortalPairCount() const { return rayPortalModelTextureHashes().size() / 2; }
    Vector3 getRayPortalWidthAxis() const { return rayPortalModelWidthAxis(); }
    Vector3 getRayPortalHeightAxis() const { return rayPortalModelHeightAxis(); }
    float getRayPortalSamplingWeightMinDistance() const { return rayPortalSamplingWeightMinDistance(); }
    float getRayPortalSamplingWeightMaxDistance() const { return rayPortalSamplingWeightMaxDistance(); }
    bool getRayPortalCameraHistoryCorrection() const { return rayPortalCameraHistoryCorrection(); }
    bool getRayPortalCameraInBetweenPortalsCorrection() const { return rayPortalCameraInBetweenPortalsCorrection(); }

    bool getWhiteMaterialModeEnabled() const { return useWhiteMaterialMode(); }
    bool getHighlightLegacyModeEnabled() const { return useHighlightLegacyMode(); }
    bool getHighlightUnsafeAnchorModeEnabled() const { return useHighlightUnsafeAnchorMode(); }
    bool getHighlightUnsafeReplacementModeEnabled() const { return useHighlightUnsafeReplacementMode(); }
    float getNativeMipBias() const { return nativeMipBias(); }
    bool getAnisotropicFilteringEnabled() const { return useAnisotropicFiltering(); }
    float getMaxAnisotropySamples() const { return maxAnisotropySamples(); }

    // Developer Options
    ivec2 getDrawCallRange() { Vector2i v = drawCallRange(); return ivec2{v.x, v.y}; };
    Vector3 getOverrideWorldOffset() { return instanceOverrideWorldOffset(); }
    uint getInstanceOverrideInstanceIdx() { return instanceOverrideInstanceIdx(); }
    uint getInstanceOverrideInstanceIdxRange() { return instanceOverrideInstanceIdxRange(); }
    bool getInstanceOverrideSelectedPrintMaterialHash() { return instanceOverrideSelectedInstancePrintMaterialHash(); }

    bool getIsOpacityMicromapSupported() const { return opacityMicromap.isSupported; }
    void setIsOpacityMicromapSupported(bool enabled) { opacityMicromap.isSupported = enabled; }
    bool getEnableOpacityMicromap() const { return opacityMicromap.enable() && opacityMicromap.isSupported; }
    void setEnableOpacityMicromap(bool enabled) { opacityMicromap.enableRef() = enabled; }
=======
    static bool isNISEnabled() { return upscalerType() == UpscalerType::NIS; }
    static bool isTAAEnabled() { return upscalerType() == UpscalerType::TAAU; }
    
    static float getUniqueObjectDistanceSqr() { return uniqueObjectDistance() * uniqueObjectDistance(); }
    static uint32_t getNumFramesToPutLightsToSleep() { return numFramesToKeepLights() /2; }
    static float getMeterToWorldUnitScale() { return 100.f * sceneScale(); } // RTX Remix world unit is in 1cm 

    // Returns shared enablement composed of multiple enablement inputs
    static bool needsMeshBoundingBox();
    
    static bool isShaderExecutionReorderingInPathtracerGbufferEnabled() { return enableShaderExecutionReorderingInPathtracerGbuffer() && enableShaderExecutionReordering; }
    static bool isShaderExecutionReorderingInPathtracerIntegrateIndirectEnabled() { return enableShaderExecutionReorderingInPathtracerIntegrateIndirect() && enableShaderExecutionReordering; }

    // Developer Options
    static bool areValidationLayersEnabled() {
#ifndef _DEBUG
      return enableValidationLayers();
#else
      return true;
#endif
    }
>>>>>>> e40a15b3

    static bool getIsOpacityMicromapSupported() { return m_instance->opacityMicromap.isSupported; }
    static void setIsOpacityMicromapSupported(bool enabled) { m_instance->opacityMicromap.isSupported = enabled; }
    static bool getEnableOpacityMicromap() { return m_instance->opacityMicromap.enable() && m_instance->opacityMicromap.isSupported; }

    static bool getEnableAnyReplacements() { return enableReplacementAssets() && (enableReplacementLights() || enableReplacementMeshes() || enableReplacementMaterials()); }
    static bool getEnableReplacementLights() { return enableReplacementAssets() && enableReplacementLights(); }
    static bool getEnableReplacementMeshes() { return enableReplacementAssets() && enableReplacementMeshes(); }
    static bool getEnableReplacementMaterials() { return enableReplacementAssets() && enableReplacementMaterials(); }

    // Capture Options
    //   General
    static bool getCaptureInstances() {
      if (captureNoInstance() != captureNoInstance.getDefaultValue()) {
        Logger::warn("rtx.captureNoInstance has been deprecated, but will still be respected for the time being, unless rtx.captureInstances is set.");
        if (captureInstances() != captureInstances.getDefaultValue()) {
          return captureInstances();
        }
        return !captureNoInstance();
      }
      return captureInstances();
    }
<<<<<<< HEAD
    std::string getCaptureInstanceStageName() const { return captureInstanceStageName(); }
    //   Multiframe
    bool getCaptureEnableMultiframe() const { return m_captureEnableMultiframe.getValue(); }
    uint32_t getCaptureMaxFrames() const { return captureMaxFrames(); }
    //   Advanced
    uint32_t getCaptureFramesPerSecond() const { return captureFramesPerSecond(); }
    //     Mesh
    float getCaptureMeshPositionDelta() const { return captureMeshPositionDelta(); }
    float getCaptureMeshNormalDelta() const { return captureMeshNormalDelta(); }
    float getCaptureMeshTexcoordDelta() const { return captureMeshTexcoordDelta(); }
    float getCaptureMeshColorDelta() const { return captureMeshColorDelta(); }
    float getCaptureMeshBlendWeightDelta() const { return captureMeshBlendWeightDelta(); }


    bool isUseVirtualShadingNormalsForDenoisingEnabled() const { return useVirtualShadingNormalsForDenoising(); }
    bool isResetDenoiserHistoryOnSettingsChangeEnabled() const { return resetDenoiserHistoryOnSettingsChange(); }

    int32_t getPresentThrottleDelay() const { return enablePresentThrottle() ? presentThrottleDelay() : 0; }
    bool getValidateCPUIndexData() const { return validateCPUIndexData(); }
=======
    
    static std::string getCurrentDirectory();
>>>>>>> e40a15b3

    static float calcUserEVBias() {
      return (float(RtxOptions::userBrightness() - 50) / 100.f)
        * RtxOptions::userBrightnessEVRange();
    }
  };
}<|MERGE_RESOLUTION|>--- conflicted
+++ resolved
@@ -135,25 +135,12 @@
     View,
     World
   };
-
+  
   enum class SkyAutoDetectMode : int {
     None = 0,
     CameraPosition,
     CameraPositionAndDepthFlags
   };
-
-  enum class SkyScaleOffsetFormula : int {
-    Origin = 0,
-    Linear,
-    SourceEngine
-  };
-
-  enum class SkyScaleCalibrationMode : int {
-    Fixed = 0,
-    DeltaAutomatic,
-    SourceEngineAutomatic
-  };
-
 
   enum class EnableVsync : int {
     Off = 0,
@@ -183,13 +170,8 @@
                   "These textures will be ignored when attempting to determine the desired textures from a draw to use for ray tracing.");
     RTX_OPTION("rtx", fast_unordered_set, skyBoxTextures, {},
                   "Textures on draw calls used for the sky or are otherwise intended to be very far away from the camera at all times (no parallax).\n"
-<<<<<<< HEAD
-                  "Any draw calls using a texture in this list will be treated as sky and rendered as such in a manner different from typical geometry.");
-    RW_RTX_OPTION("rtx", fast_unordered_set, skyBoxGeometries, {},
-=======
                   "Any draw calls using a texture in this list will be treated as sky and rendered as such in a manner different from typical geometry.");    
     RTX_OPTION("rtx", fast_unordered_set, skyBoxGeometries, {},
->>>>>>> e40a15b3
                   "Geometries from draw calls used for the sky or are otherwise intended to be very far away from the camera at all times (no parallax).\n"
                   "Any draw calls using a geometry hash in this list will be treated as sky and rendered as such in a manner different from typical geometry.\n"
                   "The geometry hash being used for sky detection is based off of the asset hash rule, see: \"rtx.geometryAssetHashRuleString\".");
@@ -205,11 +187,7 @@
     RTX_OPTION("rtx", fast_unordered_set, worldSpaceUiTextures, {},
                   "Textures on draw calls that should be treated as worldspace UI elements.\n"
                   "Unlike typical UI textures this option is useful for improved rendering of UI elements which appear as part of the scene (moving around in 3D space rather than as a screenspace element).");
-<<<<<<< HEAD
-    RW_RTX_OPTION("rtx", fast_unordered_set, worldSpaceUiBackgroundTextures, {},
-=======
     RTX_OPTION("rtx", fast_unordered_set, worldSpaceUiBackgroundTextures, {}, 
->>>>>>> e40a15b3
                   "Hack/workaround option for dynamic world space UI textures with a coplanar background.\n"
                   "Apply to backgrounds if the foreground material is a dynamic world texture rendered in UI that is unpredictable and rapidly changing.\n"
                   "This offsets the background texture backwards.");
@@ -288,13 +266,9 @@
                   "Defines which asset hashes we need to generate via the geometry processing engine.");
     RTX_OPTION("rtx", std::string, geometryAssetHashRuleString, "positions,indices,geometrydescriptor",
                   "Defines which hashes we need to include when sampling from replacements and doing USD capture.");
-<<<<<<< HEAD
-
-=======
     RTX_OPTION("rtx", fast_unordered_set, raytracedRenderTargetTextures, {}, "DescriptorHashes for Render Targets. (Screens that should display the output of another camera).");
     RTX_OPTION("rtx", fast_unordered_set, particleEmitterTextures, {}, "Objects rendered with these textures will emit particles that inherit the material of the object itself.");
     
->>>>>>> e40a15b3
   public:
     RTX_OPTION("rtx", bool, showRaytracingOption, true, "Enables or disables the option to toggle ray tracing in the UI. When set to false the ray tracing checkbox will not appear in the Remix UI.");
     RTX_OPTION_ENV("rtx", bool, enableRaytracing, true, "DXVK_ENABLE_RAYTRACING",
@@ -310,7 +284,7 @@
                    "Setting this to 0 will use actual frame time delta for a given frame. Non-zero value allows the actual time delta to be overridden and is primarily used for automation to ensure determinism run to run without variance due to frame time fluctuations.");
 
     RTX_OPTION_FLAG("rtx", bool, keepTexturesForTagging, false, RtxOptionFlags::NoSave, "A flag to keep all textures in video memory, which can drastically increase VRAM consumption. Intended to assist with tagging textures that are only used for a short period of time (such as loading screens). Use only when necessary!");
-    RTX_OPTION("rtx.gui", float, textureGridThumbnailScale, 1.f,
+    RTX_OPTION("rtx.gui", float, textureGridThumbnailScale, 1.f, 
                "A float to set the scale of thumbnails while selecting textures.\n"
                "This will be scaled by the default value of 120 pixels.\n"
                "This value must always be greater than zero.");
@@ -658,7 +632,7 @@
     RTX_OPTION("rtx", bool, enablePSTRSecondaryIncidentSplitApproximation, true,
                "Enable transmission PSR on secondary incident transmission events such as entering a translucent material on an already-transmitted path (rather than respecting no-split path PSR rule).\n"
                "Typically this results in better looking glass when enabled (at the cost accuracy due to ignoring reflections off of glass seen through glass for example).");
-
+    
     // Note: In a more technical sense, any PSR reflection or transmission from a surface with "normal detail" greater than the specified value will generate a 1.0 in the
     // disocclusionThresholdMix mask, indicating that the alternate disocclusion threshold in the denoiser should be used.
     // A value of 0 is a valid setting as it means that any detail at all, no matter how small, will set that mask bit (e.g. any usage of a normal map deviating from from the
@@ -673,13 +647,9 @@
                "This is typically used to reduce flickering artifacts resulting from refraction on surfaces like glass leveraging normal maps as often the denoiser is too aggressive with disocclusion checks frame to frame when DLSS or other camera jittering is in use.");
 
     // Shader Execution Reordering Options
-<<<<<<< HEAD
-    RTX_OPTION_ENV("rtx", bool, isShaderExecutionReorderingSupported, true, "DXVK_IS_SHADER_EXECUTION_REORDERING_SUPPORTED", "Enables support of Shader Execution Reordering (SER) if it is supported by the target HW and SW.");
-=======
     RTX_OPTION_ENV("rtx", bool, isShaderExecutionReorderingSupported, true, "DXVK_IS_SHADER_EXECUTION_REORDERING_SUPPORTED", "Enables Shader Execution Reordering (SER) if it is supported by the target HW and SW."); 
     // True if `isShaderExecutionReorderingSupported` is true and the computer actually supports it.
     public: static inline bool enableShaderExecutionReordering = true;
->>>>>>> e40a15b3
     RTX_OPTION("rtx", bool, enableShaderExecutionReorderingInPathtracerGbuffer, false, "(Note: Hard disabled in shader code) Enables Shader Execution Reordering (SER) in GBuffer Raytrace pass if SER is supported.");
     RTX_OPTION("rtx", bool, enableShaderExecutionReorderingInPathtracerIntegrateIndirect, true, "Enables Shader Execution Reordering (SER) in Integrate Indirect pass if SER is supported.");
 
@@ -919,7 +889,7 @@
       friend class RtxOptions;
       friend class ImGUI;
       bool isSupported = false;
-      RTX_OPTION_ENV("rtx.opacityMicromap", bool, enable, true, "DXVK_ENABLE_OPACITY_MICROMAP",
+      RTX_OPTION_ENV("rtx.opacityMicromap", bool, enable, true, "DXVK_ENABLE_OPACITY_MICROMAP", 
                      "Enables Opacity Micromaps for geometries with textures that have alpha cutouts.\n"
                      "This is generally the case for geometries such as fences, foliage, particles, etc. .\n"
                      "Opacity Micromaps greatly speed up raytracing of partially opaque triangles.\n"
@@ -1058,7 +1028,7 @@
     RTX_OPTION_FLAG("rtx", uint32_t, skyUiDrawcallCount, 0, RtxOptionFlags::NoSave, "");
     RTX_OPTION("rtx", uint32_t, skyDrawcallIdThreshold, 0, "It's common in games to render the skybox first, and so, this value provides a simple mechanism to identify those early draw calls that are untextured (textured draw calls can still use the Sky Textures functionality.");
     RTX_OPTION("rtx", float, skyMinZThreshold, 1.f, "If a draw call's viewport has min depth greater than or equal to this threshold, then assume that it's a sky.");
-    RTX_OPTION("rtx", SkyAutoDetectMode, skyAutoDetect, SkyAutoDetectMode::None,
+    RTX_OPTION("rtx", SkyAutoDetectMode, skyAutoDetect, SkyAutoDetectMode::None, 
                "Automatically tag sky draw calls using various heuristics.\n"
                "0 = None\n"
                "1 = CameraPosition - assume the first seen camera position is a sky camera.\n"
@@ -1073,27 +1043,6 @@
                "So with this option enabled, that geometry would be promoted from sky rasterization to ray tracing.");
     RTX_OPTION("rtx", float, skyReprojectScale, 16.0f, "Scaling of the sky geometry on reprojection to main camera space.");
 
-
-    RTX_OPTION("rtx", bool, skySharedDepth, false, "By default the sky box will write to a seperate depth buffer than the main camera. Set the checkbox to cause the sky to use the same depth buffer as the main camera. Useful for source engine games.");
-    RTX_OPTION("rtx", bool, skyBoxPathTracing, false, "For games with skyboxes, the geometry is usually rasterized immediately into the sky camera buffer, preventing it from being path traced. Enable this setting to translate the skybox instances to the main camera.");
-
-    RTX_OPTION("rtx", SkyScaleOffsetFormula, skyScaleOffsetFormula, SkyScaleOffsetFormula::Origin,
-             "How we should determine the offset to use when translating the skybox to the main view.\n"
-             "0 = Origin - assume the rendered skybox does not move relative to anything, and is fixed in it's coordinate space.\n"
-             "1 = Linear - assume the movement from the main camera effects the position of the rendered skyboxes by some linear offset.\n"
-             "2 = SourceEngine - assume the movement from the main camera effects the skybox instances hyperbolically. This formula is directly tailored to the source engine.\n"
-             "Note: The scale found in the sky calibration may be used to calculate the offset for more dynamic formulas.");
-
-    RTX_OPTION("rtx", uint32_t, skyDefaultScale, 1, "The default / fallback scale to use when scaling the sky instances.");
-
-    RTX_OPTION("rtx", SkyScaleCalibrationMode, skyScaleCalibrationMode, SkyScaleCalibrationMode::Fixed,
-             "How should we determine the scale and offset to use when scaling the skybox instances to the main view.\n"
-             "0 = Fixed - Use the single specified scale no matter what the game is doing.\n"
-             "1 = DeltaAutomatic - Use the change in positions of the main camera and sky camera to determine the skybox scale. Reliable if your skybox is a function of movement.\n"
-             "2 = SourceEngineAutomatic - Uses a reversed algorithm of the hyperbolic source engine formula to approximate the scale. Useful for source games with levels that have dynamic scaling skyboxes.\n"
-             "Note: Source Engine Calibration should only really be used in source games if you have an inconsistent scale, or the player may not move for a few frames. Delta or Fixed is far more reliable.");
-
-
     // TODO (REMIX-656): Remove this once we can transition content to new hash
     RTX_OPTION("rtx", bool, logLegacyHashReplacementMatches, false, "");
 
@@ -1102,7 +1051,7 @@
     RTX_OPTION("rtx", bool, useBuffersDirectly, true, "When enabled Remix will use the incoming vertex buffers directly where possible instead of copying data. Note: setting the d3d9.allowDiscard to False will disable this option.");
     RTX_OPTION("rtx", bool, alwaysCopyDecalGeometries, true, "When set to True tells the geometry processor to always copy decals geometry. This is an optimization flag to experiment with when rtx.useBuffersDirectly is True.");
 
-    RTX_OPTION("rtx", bool, ignoreLastTextureStage, false,
+    RTX_OPTION("rtx", bool, ignoreLastTextureStage, false, 
                "Removes the last texture bound to a draw call, when using fixed-function pipeline. Primary textures are untouched.\n"
                "Might be set to true, if a game applies a lightmap as last shading step, to omit the original lightmap data.");
 
@@ -1176,7 +1125,7 @@
       // Note: Clamp to positive values as negative luminance thresholds are not valid.
       RTX_OPTION_CLAMP_MIN(fireflyFilteringLuminanceThreshold, 0.0f);
       RTX_OPTION_CLAMP(vertexColorStrength, 0.0f, 1.0f);
-
+   
       // Render pass modes
 
       //renderPassVolumeIntegrateRaytraceMode = (RenderPassVolumeIntegrateRaytraceMode) std::min(
@@ -1189,15 +1138,9 @@
 
       renderPassIntegrateDirectRaytraceMode.setDeferred((RenderPassIntegrateDirectRaytraceMode) std::min(
         (uint32_t) renderPassIntegrateDirectRaytraceMode(),
-<<<<<<< HEAD
-        (uint32_t) (RenderPassIntegrateDirectRaytraceMode::Count) - 1);
-
-      renderPassIntegrateIndirectRaytraceModeRef() = (RenderPassIntegrateIndirectRaytraceMode) std::min(
-=======
         (uint32_t) (RenderPassIntegrateDirectRaytraceMode::Count) - 1));
       
       renderPassIntegrateIndirectRaytraceMode.setDeferred((RenderPassIntegrateIndirectRaytraceMode) std::min(
->>>>>>> e40a15b3
         (uint32_t) renderPassIntegrateIndirectRaytraceMode(),
         (uint32_t) (RenderPassIntegrateIndirectRaytraceMode::Count) - 1));
 
@@ -1217,11 +1160,11 @@
       RTX_OPTION_CLAMP(resolveOpaquenessThreshold, resolveTransparencyThreshold(), 1.f);
 
       // PSR Options
-
+      
       // Note: Clamped due to 8 bit usage on GPU.
       RTX_OPTION_CLAMP(psrrMaxBounces, static_cast<uint8_t>(1), static_cast<uint8_t>(254));
       RTX_OPTION_CLAMP(pstrMaxBounces, static_cast<uint8_t>(1), static_cast<uint8_t>(254));
-
+      
       // Path Options
       RTX_OPTION_CLAMP(russianRouletteMaxContinueProbability, 0.0f, 1.0f);
       // Note: Clamped to 15 due to usage on GPU.
@@ -1239,7 +1182,7 @@
       // Note: Clamped to float16 max due to usage on GPU and positive values as emissive intensity values cannot be negative.
       RTX_OPTION_CLAMP(emissiveBlendOverrideEmissiveIntensity, 0.0f, FLOAT16_MAX);
       RTX_OPTION_CLAMP(particleSoftnessFactor, 0.0f, 1.0f);
-
+      
       // Ray Portal Options
       // Note: Ensure the Ray Portal texture hashes are always in pairs of 2
       std::vector<XXH64_hash_t> rayPortalModelTextureHashesTrimmed = rayPortalModelTextureHashes();
@@ -1263,7 +1206,7 @@
       assert(rayPortalSamplingWeightMinDistance() >= 0.0f);
       assert(rayPortalSamplingWeightMaxDistance() >= 0.0f);
       assert(rayPortalSamplingWeightMinDistance() <= rayPortalSamplingWeightMaxDistance());
-
+      
       // View Distance Options
 
       RTX_OPTION_CLAMP_MIN(viewDistanceOptions.distanceThreshold, 0.0f);
@@ -1382,160 +1325,6 @@
     static bool isDLSSOrRayReconstructionEnabled() {
       return upscalerType() == UpscalerType::DLSS;
     }
-<<<<<<< HEAD
-
-    bool isNISEnabled() const { return upscalerType() == UpscalerType::NIS; }
-    bool isTAAEnabled() const { return upscalerType() == UpscalerType::TAAU; }
-    bool isDirectLightingEnabled() const { return enableDirectLighting(); }
-    bool isSecondaryBouncesEnabled() const { return enableSecondaryBounces(); }
-    bool isDenoiserEnabled() const { return useDenoiser(); }
-    bool isSeparatedDenoiserEnabled() const { return denoiseDirectAndIndirectLightingSeparately(); }
-    bool isReplaceDirectSpecularHitTWithIndirectSpecularHitTEnabled() const { return replaceDirectSpecularHitTWithIndirectSpecularHitT(); }
-    void setReplaceDirectSpecularHitTWithIndirectSpecularHitT(const bool enableReplaceDirectSpecularHitTWithIndirectSpecularHitT) {
-      replaceDirectSpecularHitTWithIndirectSpecularHitTRef() = enableReplaceDirectSpecularHitTWithIndirectSpecularHitT;
-    }
-    bool isAdaptiveResolutionDenoisingEnabled() const { return adaptiveResolutionDenoising(); }
-    bool shouldCaptureDebugImage() const { return captureDebugImage(); }
-    bool isLiveShaderEditModeEnabled() const { return useLiveShaderEditMode(); }
-    bool isZUp() const { return zUp(); }
-    bool isLeftHandedCoordinateSystem() const { return leftHandedCoordinateSystem(); }
-    float getUniqueObjectDistanceSqr() const { return uniqueObjectDistance() * uniqueObjectDistance(); }
-    float getResolutionScale() const { return resolutionScale(); }
-    DLSSProfile getDLSSQuality() const { return qualityDLSS(); }
-    uint32_t getNumFramesToKeepInstances() const { return numFramesToKeepInstances(); }
-    uint32_t getNumFramesToKeepBLAS() const { return numFramesToKeepBLAS(); }
-    uint32_t getNumFramesToKeepLights() const { return numFramesToKeepLights(); }
-    uint32_t getNumFramesToPutLightsToSleep() const { return numFramesToKeepLights() /2; }
-    float getMeterToWorldUnitScale() const { return 100.f * getSceneScale(); } // RTX Remix world unit is in 1cm 
-    float getSceneScale() const { return sceneScale(); }
-
-    // Render Pass Modes
-    //RenderPassVolumeIntegrateRaytraceMode getRenderPassVolumeIntegrateRaytraceMode() const { return renderPassVolumeIntegrateRaytraceMode; }
-    RenderPassGBufferRaytraceMode getRenderPassGBufferRaytraceMode() const { return renderPassGBufferRaytraceMode(); }
-    RenderPassIntegrateDirectRaytraceMode getRenderPassIntegrateDirectRaytraceMode() const { return renderPassIntegrateDirectRaytraceMode(); }
-    RenderPassIntegrateIndirectRaytraceMode getRenderPassIntegrateIndirectRaytraceMode() const { return renderPassIntegrateIndirectRaytraceMode(); }
-
-    // Resolve Options
-    uint8_t getPrimaryRayMaxInteractions() const { return primaryRayMaxInteractions(); }
-    uint8_t getPSRRayMaxInteractions() const { return psrRayMaxInteractions(); }
-    uint8_t getSecondaryRayMaxInteractions() const { return secondaryRayMaxInteractions(); }
-    bool areDirectTranslucentShadowsEnabled() const { return enableDirectTranslucentShadows(); }
-    bool areIndirectTranslucentShadowsEnabled() const { return enableIndirectTranslucentShadows(); }
-    float getResolveTransparencyThreshold() const { return resolveTransparencyThreshold(); }
-    float getResolveOpaquenessThreshold() const { return resolveOpaquenessThreshold(); }
-
-    // Returns shared enablement composed of multiple enablement inputs
-    bool needsMeshBoundingBox();
-
-    // PSR Options
-    bool isPSRREnabled() const { return enablePSRR(); }
-    bool isPSTREnabled() const { return enablePSTR(); }
-    uint8_t getPSRRMaxBounces() const { return psrrMaxBounces(); }
-    uint8_t getPSTRMaxBounces() const { return pstrMaxBounces(); }
-    bool isPSTROutgoingSplitApproximationEnabled() const { return enablePSTROutgoingSplitApproximation(); }
-    bool isPSTRSecondaryIncidentSplitApproximationEnabled() const { return enablePSTRSecondaryIncidentSplitApproximation(); }
-
-    bool getIsShaderExecutionReorderingSupported() const { return isShaderExecutionReorderingSupported(); }
-    void setIsShaderExecutionReorderingSupported(bool enabled) { isShaderExecutionReorderingSupportedRef() = enabled; }
-    //bool isShaderExecutionReorderingInVolumeIntegrateEnabled() const { return enableShaderExecutionReorderingInVolumeIntegrate && isShaderExecutionReorderingSupported; }
-    bool isShaderExecutionReorderingInPathtracerGbufferEnabled() const { return enableShaderExecutionReorderingInPathtracerGbuffer() && isShaderExecutionReorderingSupported(); }
-    //bool isShaderExecutionReorderingInPathtracerIntegrateDirectEnabled() const { return enableShaderExecutionReorderingInPathtracerIntegrateDirect && isShaderExecutionReorderingSupported; }
-    bool isShaderExecutionReorderingInPathtracerIntegrateIndirectEnabled() const { return enableShaderExecutionReorderingInPathtracerIntegrateIndirect() && isShaderExecutionReorderingSupported(); }
-
-    // Path Options
-    bool isRussianRouletteEnabled() const { return enableRussianRoulette(); }
-    bool isFirstBounceLobeProbabilityDitheringEnabled() const { return enableFirstBounceLobeProbabilityDithering(); }
-    bool isUnorderedResolveInIndirectRaysEnabled() const { return enableUnorderedResolveInIndirectRays(); }
-    bool isDecalMaterialBlendingEnabled() const { return enableDecalMaterialBlending(); }
-    float getTranslucentDecalAlbedoFactor() const { return translucentDecalAlbedoFactor(); }
-    float getRussianRoulette1stBounceMinContinueProbability() const { return russianRoulette1stBounceMinContinueProbability(); }
-    float getRussianRoulette1stBounceMaxContinueProbability() const { return russianRoulette1stBounceMaxContinueProbability(); }
-    uint8_t getPathMinBounces() const { return pathMinBounces(); }
-    uint8_t getPathMaxBounces() const { return pathMaxBounces(); }
-    float getOpaqueDiffuseLobeSamplingProbabilityZeroThreshold() const { return opaqueDiffuseLobeSamplingProbabilityZeroThreshold(); }
-    float getMinOpaqueDiffuseLobeSamplingProbability() const { return minOpaqueDiffuseLobeSamplingProbability(); }
-    float getOpaqueSpecularLobeSamplingProbabilityZeroThreshold() const { return opaqueSpecularLobeSamplingProbabilityZeroThreshold(); }
-    float getMinOpaqueSpecularLobeSamplingProbability() const { return minOpaqueSpecularLobeSamplingProbability(); }
-    float getOpaqueOpacityTransmissionLobeSamplingProbabilityZeroThreshold() const { return opaqueOpacityTransmissionLobeSamplingProbabilityZeroThreshold(); }
-    float getMinOpaqueOpacityTransmissionLobeSamplingProbability() const { return minOpaqueOpacityTransmissionLobeSamplingProbability(); }
-    float getTranslucentSpecularLobeSamplingProbabilityZeroThreshold() const { return translucentSpecularLobeSamplingProbabilityZeroThreshold(); }
-    float getMinTranslucentSpecularLobeSamplingProbability() const { return minTranslucentSpecularLobeSamplingProbability(); }
-    float getTranslucentTransmissionLobeSamplingProbabilityZeroThreshold() const { return translucentTransmissionLobeSamplingProbabilityZeroThreshold(); }
-    float getMinTranslucentTransmissionLobeSamplingProbability() const { return minTranslucentTransmissionLobeSamplingProbability(); }
-    float getIndirectRaySpreadAngleFactor() const { return indirectRaySpreadAngleFactor(); }
-    bool getRngSeedWithFrameIndex() const { return rngSeedWithFrameIndex(); }
-
-    // Light Selection/Sampling Options
-    uint16_t getRISLightSampleCount() const { return risLightSampleCount(); }
-
-    // Volumetrics Options
-    uint32_t getFroxelGridResolutionScale() const { return froxelGridResolutionScale(); }
-    uint16_t getFroxelDepthSlices() const { return froxelDepthSlices(); }
-    uint8_t getMaxAccumulationFrames() const { return maxAccumulationFrames(); }
-    float getFroxelDepthSliceDistributionExponent() const { return froxelDepthSliceDistributionExponent(); }
-    float getFroxelMaxDistance() const { return froxelMaxDistance(); }
-    float getFroxelFireflyFilteringLuminanceThreshold() const { return froxelFireflyFilteringLuminanceThreshold(); }
-    float getFroxelFilterGaussianSigma() const { return froxelFilterGaussianSigma(); }
-    bool isVolumetricEnableInitialVisibilityEnabled() const { return volumetricEnableInitialVisibility(); }
-    bool isVolumetricEnableTemporalResamplingEnabled() const { return volumetricEnableTemporalResampling(); }
-    uint16_t getVolumetricTemporalReuseMaxSampleCount() const { return volumetricTemporalReuseMaxSampleCount(); }
-    float getVolumetricClampedReprojectionConfidencePenalty() const { return volumetricClampedReprojectionConfidencePenalty(); }
-    uint8_t getFroxelMinReservoirSamples() const { return froxelMinReservoirSamples(); }
-    uint8_t getFroxelMaxReservoirSamples() const { return froxelMaxReservoirSamples(); }
-    uint8_t getFroxelMinKernelRadius() const { return froxelMinKernelRadius(); }
-    uint8_t getFroxelMaxKernelRadius() const { return froxelMaxKernelRadius(); }
-    uint8_t getFroxelMinReservoirSamplesStabilityHistory() const { return froxelMinReservoirSamplesStabilityHistory(); }
-    uint8_t getFroxelReservoirSamplesStabilityHistoryRange() const { return cachedFroxelReservoirSamplesStabilityHistoryRange; }
-    uint8_t getFroxelMinKernelRadiusStabilityHistory() const { return froxelMinKernelRadiusStabilityHistory(); }
-    uint8_t getFroxelKernelRadiusStabilityHistoryRange() const { return cachedFroxelKernelRadiusStabilityHistoryRange; }
-    float getFroxelReservoirSamplesStabilityHistoryPower() const { return froxelReservoirSamplesStabilityHistoryPower(); }
-    float getFroxelKernelRadiusStabilityHistoryPower() const { return froxelKernelRadiusStabilityHistoryPower(); }
-    bool isVolumetricLightingEnabled() const { return enableVolumetricLighting(); }
-    Vector3 getVolumetricTransmittanceColor() const { return volumetricTransmittanceColor(); }
-    float getVolumetricTransmittanceMeasurementDistance() const { return volumetricTransmittanceMeasurementDistance(); };
-    Vector3 getVolumetricSingleScatteringAlbedo() const { return volumetricSingleScatteringAlbedo(); };
-    float getVolumetricAnisotropy() const { return volumetricAnisotropy(); }
-    float getFogRemapMaxDistanceMin() const { return fogRemapMaxDistanceMin(); }
-    float getFogRemapMaxDistanceMax() const { return fogRemapMaxDistanceMax(); }
-    float getFogRemapTransmittanceMeasurementDistanceMin() const { return fogRemapTransmittanceMeasurementDistanceMin(); }
-    float getFogRemapTransmittanceMeasurementDistanceMax() const { return fogRemapTransmittanceMeasurementDistanceMax(); }
-
-    // Alpha Test/Blend Options
-    bool isAlphaBlendEnabled() const { return enableAlphaBlend(); }
-    bool isAlphaTestEnabled() const { return enableAlphaTest(); }
-    bool isEmissiveBlendEmissiveOverrideEnabled() const { return enableEmissiveBlendEmissiveOverride(); }
-    float getEmissiveBlendOverrideEmissiveIntensity() const { return emissiveBlendOverrideEmissiveIntensity(); }
-    float getParticleSoftnessFactor() const { return particleSoftnessFactor(); }
-
-    // Ray Portal Options
-    std::size_t getRayPortalPairCount() const { return rayPortalModelTextureHashes().size() / 2; }
-    Vector3 getRayPortalWidthAxis() const { return rayPortalModelWidthAxis(); }
-    Vector3 getRayPortalHeightAxis() const { return rayPortalModelHeightAxis(); }
-    float getRayPortalSamplingWeightMinDistance() const { return rayPortalSamplingWeightMinDistance(); }
-    float getRayPortalSamplingWeightMaxDistance() const { return rayPortalSamplingWeightMaxDistance(); }
-    bool getRayPortalCameraHistoryCorrection() const { return rayPortalCameraHistoryCorrection(); }
-    bool getRayPortalCameraInBetweenPortalsCorrection() const { return rayPortalCameraInBetweenPortalsCorrection(); }
-
-    bool getWhiteMaterialModeEnabled() const { return useWhiteMaterialMode(); }
-    bool getHighlightLegacyModeEnabled() const { return useHighlightLegacyMode(); }
-    bool getHighlightUnsafeAnchorModeEnabled() const { return useHighlightUnsafeAnchorMode(); }
-    bool getHighlightUnsafeReplacementModeEnabled() const { return useHighlightUnsafeReplacementMode(); }
-    float getNativeMipBias() const { return nativeMipBias(); }
-    bool getAnisotropicFilteringEnabled() const { return useAnisotropicFiltering(); }
-    float getMaxAnisotropySamples() const { return maxAnisotropySamples(); }
-
-    // Developer Options
-    ivec2 getDrawCallRange() { Vector2i v = drawCallRange(); return ivec2{v.x, v.y}; };
-    Vector3 getOverrideWorldOffset() { return instanceOverrideWorldOffset(); }
-    uint getInstanceOverrideInstanceIdx() { return instanceOverrideInstanceIdx(); }
-    uint getInstanceOverrideInstanceIdxRange() { return instanceOverrideInstanceIdxRange(); }
-    bool getInstanceOverrideSelectedPrintMaterialHash() { return instanceOverrideSelectedInstancePrintMaterialHash(); }
-
-    bool getIsOpacityMicromapSupported() const { return opacityMicromap.isSupported; }
-    void setIsOpacityMicromapSupported(bool enabled) { opacityMicromap.isSupported = enabled; }
-    bool getEnableOpacityMicromap() const { return opacityMicromap.enable() && opacityMicromap.isSupported; }
-    void setEnableOpacityMicromap(bool enabled) { opacityMicromap.enableRef() = enabled; }
-=======
     static bool isNISEnabled() { return upscalerType() == UpscalerType::NIS; }
     static bool isTAAEnabled() { return upscalerType() == UpscalerType::TAAU; }
     
@@ -1557,7 +1346,6 @@
       return true;
 #endif
     }
->>>>>>> e40a15b3
 
     static bool getIsOpacityMicromapSupported() { return m_instance->opacityMicromap.isSupported; }
     static void setIsOpacityMicromapSupported(bool enabled) { m_instance->opacityMicromap.isSupported = enabled; }
@@ -1580,30 +1368,8 @@
       }
       return captureInstances();
     }
-<<<<<<< HEAD
-    std::string getCaptureInstanceStageName() const { return captureInstanceStageName(); }
-    //   Multiframe
-    bool getCaptureEnableMultiframe() const { return m_captureEnableMultiframe.getValue(); }
-    uint32_t getCaptureMaxFrames() const { return captureMaxFrames(); }
-    //   Advanced
-    uint32_t getCaptureFramesPerSecond() const { return captureFramesPerSecond(); }
-    //     Mesh
-    float getCaptureMeshPositionDelta() const { return captureMeshPositionDelta(); }
-    float getCaptureMeshNormalDelta() const { return captureMeshNormalDelta(); }
-    float getCaptureMeshTexcoordDelta() const { return captureMeshTexcoordDelta(); }
-    float getCaptureMeshColorDelta() const { return captureMeshColorDelta(); }
-    float getCaptureMeshBlendWeightDelta() const { return captureMeshBlendWeightDelta(); }
-
-
-    bool isUseVirtualShadingNormalsForDenoisingEnabled() const { return useVirtualShadingNormalsForDenoising(); }
-    bool isResetDenoiserHistoryOnSettingsChangeEnabled() const { return resetDenoiserHistoryOnSettingsChange(); }
-
-    int32_t getPresentThrottleDelay() const { return enablePresentThrottle() ? presentThrottleDelay() : 0; }
-    bool getValidateCPUIndexData() const { return validateCPUIndexData(); }
-=======
     
     static std::string getCurrentDirectory();
->>>>>>> e40a15b3
 
     static float calcUserEVBias() {
       return (float(RtxOptions::userBrightness() - 50) / 100.f)
