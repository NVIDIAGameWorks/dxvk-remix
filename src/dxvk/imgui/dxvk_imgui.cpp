/*
* Copyright (c) 2021-2024, NVIDIA CORPORATION. All rights reserved.
*
* Permission is hereby granted, free of charge, to any person obtaining a
* copy of this software and associated documentation files (the "Software"),
* to deal in the Software without restriction, including without limitation
* the rights to use, copy, modify, merge, publish, distribute, sublicense,
* and/or sell copies of the Software, and to permit persons to whom the
* Software is furnished to do so, subject to the following conditions:
*
* The above copyright notice and this permission notice shall be included in
* all copies or substantial portions of the Software.
*
* THE SOFTWARE IS PROVIDED "AS IS", WITHOUT WARRANTY OF ANY KIND, EXPRESS OR
* IMPLIED, INCLUDING BUT NOT LIMITED TO THE WARRANTIES OF MERCHANTABILITY,
* FITNESS FOR A PARTICULAR PURPOSE AND NONINFRINGEMENT.  IN NO EVENT SHALL
* THE AUTHORS OR COPYRIGHT HOLDERS BE LIABLE FOR ANY CLAIM, DAMAGES OR OTHER
* LIABILITY, WHETHER IN AN ACTION OF CONTRACT, TORT OR OTHERWISE, ARISING
* FROM, OUT OF OR IN CONNECTION WITH THE SOFTWARE OR THE USE OR OTHER
* DEALINGS IN THE SOFTWARE.
*/

#include <cassert>
#include <tuple>
#include <nvapi.h>
#include <NVIDIASansMd.ttf.h>
#include <RobotoMonoRg.ttf.h>

#include "imgui.h"
#include "imgui_internal.h"
#include "imgui_impl_vulkan.h"
#include "imgui_impl_win32.h"
#include "implot.h"
#include "dxvk_imgui.h"
#include "rtx_render/rtx_imgui.h"
#include "dxvk_device.h"
#include "rtx_render/rtx_utils.h"
#include "rtx_render/rtx_shader_manager.h"
#include "rtx_render/rtx_camera.h"
#include "rtx_render/rtx_context.h"
#include "rtx_render/rtx_hash_collision_detection.h"
#include "rtx_render/rtx_options.h"
#include "rtx_render/rtx_terrain_baker.h"
#include "dxvk_image.h"
#include "../util/rc/util_rc_ptr.h"
#include "../util/util_math.h"
#include "rtx_render/rtx_opacity_micromap_manager.h"
#include "rtx_render/rtx_bridge_message_channel.h"
#include "dxvk_imgui_about.h"
#include "dxvk_imgui_splash.h"
#include "dxvk_imgui_capture.h"
#include "dxvk_scoped_annotation.h"
#include "../../d3d9/d3d9_rtx.h"

extern IMGUI_IMPL_API LRESULT ImGui_ImplWin32_WndProcHandler(HWND hWnd, UINT msg, WPARAM wParam, LPARAM lParam);
extern ImGuiKey ImGui_ImplWin32_VirtualKeyToImGuiKey(WPARAM wParam);

namespace ImGui {
  // Note: Implementation of text separators adapted from:
  // https://github.com/ocornut/imgui/issues/1643

  void CenteredSeparator(float width = 0) {
    ImGuiWindow* window = GetCurrentWindow();
    if (window->SkipItems)
      return;
    ImGuiContext& g = *GImGui;

    // Horizontal Separator
    float x1, x2;
    if (window->DC.CurrentColumns == NULL && (width == 0)) {
      // Span whole window
      x1 = window->DC.CursorPos.x;
      // Note: Account for padding on the Window
      x2 = window->Pos.x + window->Size.x - window->WindowPadding.x;
    } else {
      // Start at the cursor
      x1 = window->DC.CursorPos.x;
      if (width != 0) {
        x2 = x1 + width;
      } else {
        x2 = window->ClipRect.Max.x;
        // Pad right side of columns (except the last one)
        if (window->DC.CurrentColumns && (window->DC.CurrentColumns->Current < window->DC.CurrentColumns->Count - 1))
          x2 -= g.Style.ItemSpacing.x;
      }
    }
    float y1 = window->DC.CursorPos.y + int(window->DC.CurrLineSize.y / 2.0f);
    float y2 = y1 + 1.0f;

    window->DC.CursorPos.x += width; //+ g.Style.ItemSpacing.x;

    const ImRect bb(ImVec2(x1, y1), ImVec2(x2, y2));
    ItemSize(ImVec2(0.0f, 0.0f)); // NB: we don't provide our width so that it doesn't get feed back into AutoFit, we don't provide height to not alter layout.
    if (!ItemAdd(bb, NULL)) {
      return;
    }

    window->DrawList->AddLine(bb.Min, ImVec2(bb.Max.x, bb.Min.y), GetColorU32(ImGuiCol_Border));
  }

  // Create a centered separator right after the current item.
  // Eg.: 
  // ImGui::PreSeparator(10);
  // ImGui::Text("Section VI");
  // ImGui::SameLineSeparator();
  void SameLineSeparator(float width = 0) {
    ImGui::SameLine();
    CenteredSeparator(width);
  }

  // Create a centered separator which can be immediately followed by a item
  void PreSeparator(float width) {
    ImGuiWindow* window = GetCurrentWindow();
    if (window->DC.CurrLineSize.y == 0)
      window->DC.CurrLineSize.y = ImGui::GetTextLineHeight();
    CenteredSeparator(width);
    ImGui::SameLine();
  }

  // The value for width is arbitrary. But it looks nice.
  void TextSeparator(const char* text, float pre_width = 10.0f) {
    ImGui::PreSeparator(pre_width);
    ImGui::Text(text);
    ImGui::SameLineSeparator();
  }
}

namespace dxvk {
  struct ImGuiTexture {
    Rc<DxvkImageView> imageView = VK_NULL_HANDLE;
    VkDescriptorSet texID = VK_NULL_HANDLE;
    uint32_t textureFeatureFlags = 0;
  };
  std::unordered_map<XXH64_hash_t, ImGuiTexture> g_imguiTextureMap;
  fast_unordered_cache<FogState> g_imguiFogMap;
  XXH64_hash_t g_usedFogStateHash;
  std::mutex g_imguiFogMapMutex; // protects g_imguiFogMap

  struct RtxTextureOption {
    const char* uniqueId;
    const char* displayName;
    RtxOption<fast_unordered_set>* textureSetOption;
    uint32_t featureFlagMask = ImGUI::kTextureFlagsDefault;
    bool bufferToggle;
  };

  std::vector<RtxTextureOption> rtxTextureOptions = {
    {"uitextures", "UI Texture", &RtxOptions::Get()->uiTexturesObject()},
    {"worldspaceuitextures", "World Space UI Texture", &RtxOptions::Get()->worldSpaceUiTexturesObject()},
    {"worldspaceuibackgroundtextures", "World Space UI Background Texture", &RtxOptions::Get()->worldSpaceUiBackgroundTexturesObject()},
    {"skytextures", "Sky Texture", &RtxOptions::Get()->skyBoxTexturesObject()},
    {"ignoretextures", "Ignore Texture (optional)", &RtxOptions::Get()->ignoreTexturesObject()},
    {"hidetextures", "Hide Texture Instance (optional)", &RtxOptions::Get()->hideInstanceTexturesObject()},
    {"lightmaptextures","Lightmap Textures (optional)", &RtxOptions::Get()->lightmapTexturesObject()},
    {"ignorelights", "Ignore Lights (optional)", &RtxOptions::Get()->ignoreLightsObject()},
    {"particletextures", "Particle Texture (optional)", &RtxOptions::Get()->particleTexturesObject()},
    {"beamtextures", "Beam Texture (optional)", &RtxOptions::Get()->beamTexturesObject()},
    {"lightconvertertextures", "Add Light to Textures (optional)", &RtxOptions::Get()->lightConverterObject()},
    {"decaltextures", "Decal Texture (optional)", &RtxOptions::Get()->decalTexturesObject()},
    {"terraintextures", "Terrain Texture", &RtxOptions::Get()->terrainTexturesObject()},
    {"watertextures", "Water Texture (optional)", &RtxOptions::Get()->animatedWaterTexturesObject()},
    {"antiCullingTextures", "Anti-Culling Texture (optional)", &RtxOptions::Get()->antiCullingTexturesObject()},
    {"motionBlurMaskOutTextures", "Motion Blur Mask-Out Textures (optional)", &RtxOptions::Get()->motionBlurMaskOutTexturesObject()},
    {"playermodeltextures", "Player Model Texture (optional)", &RtxOptions::Get()->playerModelTexturesObject()},
    {"playermodelbodytextures", "Player Model Body Texture (optional)", &RtxOptions::Get()->playerModelBodyTexturesObject()},
    {"opacitymicromapignoretextures", "Opacity Micromap Ignore Texture (optional)", &RtxOptions::Get()->opacityMicromapIgnoreTexturesObject()},
    {"ignorebakedlightingtextures","Ignore Baked Lighting Textures (optional)", &RtxOptions::Get()->ignoreBakedLightingTexturesObject()},
    {"ignorealphaontextures","Ignore Alpha Channel of Textures (optional)", &RtxOptions::Get()->ignoreAlphaOnTexturesObject()},
    {"raytracedRenderTargetTextures","Raytraced Render Target Textures (optional)", &RtxOptions::Get()->raytracedRenderTargetTexturesObject(), ImGUI::kTextureFlagsRenderTarget}
  };

  ImGui::ComboWithKey<RenderPassGBufferRaytraceMode> renderPassGBufferRaytraceModeCombo {
    "GBuffer Raytracing Mode",
    ImGui::ComboWithKey<RenderPassGBufferRaytraceMode>::ComboEntries { {
        {RenderPassGBufferRaytraceMode::RayQuery, "RayQuery (CS)"},
        {RenderPassGBufferRaytraceMode::RayQueryRayGen, "RayQuery (RGS)"},
        {RenderPassGBufferRaytraceMode::TraceRay, "TraceRay (RGS)"}
    } }
  };

  ImGui::ComboWithKey<RenderPassIntegrateDirectRaytraceMode> renderPassIntegrateDirectRaytraceModeCombo {
    "Integrate Direct Raytracing Mode",
    ImGui::ComboWithKey<RenderPassIntegrateDirectRaytraceMode>::ComboEntries { {
        {RenderPassIntegrateDirectRaytraceMode::RayQuery, "RayQuery (CS)"},
        {RenderPassIntegrateDirectRaytraceMode::RayQueryRayGen, "RayQuery (RGS)"}
    } }
  };

  ImGui::ComboWithKey<RenderPassIntegrateIndirectRaytraceMode> renderPassIntegrateIndirectRaytraceModeCombo {
    "Integrate Indirect Raytracing Mode",
    ImGui::ComboWithKey<RenderPassIntegrateIndirectRaytraceMode>::ComboEntries { {
        {RenderPassIntegrateIndirectRaytraceMode::RayQuery, "RayQuery (CS)"},
        {RenderPassIntegrateIndirectRaytraceMode::RayQueryRayGen, "RayQuery (RGS)"},
        {RenderPassIntegrateIndirectRaytraceMode::TraceRay, "TraceRay (RGS)"}
    } }
  };

  ImGui::ComboWithKey<CameraAnimationMode> cameraAnimationModeCombo {
    "Camera Animation Mode",
    ImGui::ComboWithKey<CameraAnimationMode>::ComboEntries { {
        {CameraAnimationMode::CameraShake_LeftRight, "CameraShake Left-Right"},
        {CameraAnimationMode::CameraShake_FrontBack, "CameraShake Front-Back"},
        {CameraAnimationMode::CameraShake_Yaw, "CameraShake Yaw"},
        {CameraAnimationMode::CameraShake_Pitch, "CameraShake Pitch"},
        {CameraAnimationMode::YawRotation, "Camera Yaw Rotation"}
    } }
  };

  ImGui::ComboWithKey<int> minPathBouncesCombo {
    "Min Light Bounces",
    ImGui::ComboWithKey<int>::ComboEntries { {
        {0, "0"},
        {1, "1"},
    } }
  };

  ImGui::ComboWithKey<int> maxPathBouncesCombo {
    "Max Light Bounces",
    ImGui::ComboWithKey<int>::ComboEntries { {
        {1, "1"},
        {2, "2"},
        {3, "3"},
        {4, "4"},
        {5, "5"},
        {6, "6"},
        {7, "7"},
        {8, "8"},
    } }
  };

  ImGui::ComboWithKey<int> indirectLightingParticlesCombo {
    "Particle Light",
    ImGui::ComboWithKey<int>::ComboEntries { {
        {0, "None"},
        {1, "Low"},
        {2, "High"},
    } }
  };

  ImGui::ComboWithKey<bool> denoiserQualityCombo {
    "NRD Denoising Quality",
    ImGui::ComboWithKey<bool>::ComboEntries { {
        {true, "High"},
        {false,"Low"},
    } }
  };

  ImGui::ComboWithKey<int> textureQualityCombo {
    "Texture Quality",
    ImGui::ComboWithKey<int>::ComboEntries { {
        {0, "High"},
        {1, "Low"},
    } }
  };

  ImGui::ComboWithKey<ViewDistanceMode> viewDistanceModeCombo {
    "View Distance Mode",
    ImGui::ComboWithKey<ViewDistanceMode>::ComboEntries { {
        {ViewDistanceMode::None, "None"},
        {ViewDistanceMode::HardCutoff, "Hard Cutoff"},
        {ViewDistanceMode::CoherentNoise, "Coherent Noise"},
    } }
  };

  ImGui::ComboWithKey<ViewDistanceFunction> viewDistanceFunctionCombo {
    "View Distance Function",
    ImGui::ComboWithKey<ViewDistanceFunction>::ComboEntries { {
        {ViewDistanceFunction::Euclidean, "Euclidean"},
        {ViewDistanceFunction::PlanarEuclidean, "Planar Euclidean"},
    } }
  };

  static auto fusedWorldViewModeCombo = ImGui::ComboWithKey<FusedWorldViewMode>(
  "Fused World-View Mode",
  ImGui::ComboWithKey<FusedWorldViewMode>::ComboEntries { {
      {FusedWorldViewMode::None, "None"},
      {FusedWorldViewMode::View, "In View Transform"},
      {FusedWorldViewMode::World, "In World Transform"},
  } });

  static auto skyAutoDetectCombo = ImGui::ComboWithKey<SkyAutoDetectMode>(
    "Sky Auto-Detect",
    ImGui::ComboWithKey<SkyAutoDetectMode>::ComboEntries{ {
      {SkyAutoDetectMode::None, "Off"},
      {SkyAutoDetectMode::CameraPosition, "By Camera Position"},
      {SkyAutoDetectMode::CameraPositionAndDepthFlags, "By Camera Position and Depth Flags"}
  } });

  static auto upscalerNoDLSSCombo = ImGui::ComboWithKey<UpscalerType>(
    "Upscaler Type",
    { {
      {UpscalerType::None, "None"},
      {UpscalerType::NIS, "NIS"},
      {UpscalerType::TAAU, "TAA-U"},
  } });

  static auto upscalerDLSSCombo = ImGui::ComboWithKey<UpscalerType>(
    "Upscaler Type",
    { {
      {UpscalerType::None, "None"},
      {UpscalerType::DLSS, "DLSS"},
      {UpscalerType::NIS, "NIS"},
      {UpscalerType::TAAU, "TAA-U"},
  } });

  ImGui::ComboWithKey<RussianRouletteMode> secondPlusBounceRussianRouletteModeCombo {
    "2nd+ Bounce Russian Roulette Mode",
    ImGui::ComboWithKey<RussianRouletteMode>::ComboEntries { {
        {RussianRouletteMode::ThroughputBased, "Throughput Based"},
        {RussianRouletteMode::SpecularBased, "Specular Based"}
    } }
  };

  ImGui::ComboWithKey<IntegrateIndirectMode> integrateIndirectModeCombo {
    "Integrate Indirect Illumination Mode",
    ImGui::ComboWithKey<IntegrateIndirectMode>::ComboEntries { {
        {IntegrateIndirectMode::ImportanceSampled, "Importance Sampled",  
          "Importance Sampled. Importance sampled mode uses typical GI sampling and it is not recommended for general use as it provides the noisiest output.\n"
          "It serves as a reference integration mode for validation of other indirect integration modes." },
        {IntegrateIndirectMode::ReSTIRGI, "ReSTIR GI", 
          "ReSTIR GI provides improved indirect path sampling over \"Importance Sampled\" mode with better indirect diffuse and specular GI quality at increased performance cost."}
    } }
  };

  // Styles 
  constexpr ImGuiSliderFlags sliderFlags = ImGuiSliderFlags_AlwaysClamp;
  constexpr ImGuiTreeNodeFlags collapsingHeaderClosedFlags = ImGuiTreeNodeFlags_CollapsingHeader;
  constexpr ImGuiTreeNodeFlags collapsingHeaderFlags = collapsingHeaderClosedFlags | ImGuiTreeNodeFlags_DefaultOpen;
  constexpr ImGuiWindowFlags windowFlags = ImGuiWindowFlags_NoMove | ImGuiWindowFlags_NoSavedSettings | ImGuiWindowFlags_NoBringToFrontOnFocus;
  constexpr ImGuiWindowFlags popupWindowFlags = ImGuiWindowFlags_NoSavedSettings;

  ImGui::ComboWithKey<UpscalerType>& getUpscalerCombo(DxvkDLSS& dlss, DxvkRayReconstruction& rayReconstruction) {
    static ImGui::ComboWithKey<UpscalerType> withDLSS("Upscaler", {
      { "None", UpscalerType::None },
      { "DLSS", UpscalerType::DLSS },
      { "FSR", UpscalerType::FSR },
      { "NIS", UpscalerType::NIS },
      { "TAAU", UpscalerType::TAAU }
    });

    static ImGui::ComboWithKey<UpscalerType> withoutDLSS("Upscaler", {
      { "None", UpscalerType::None },
      { "FSR", UpscalerType::FSR },
      { "NIS", UpscalerType::NIS },
      { "TAAU", UpscalerType::TAAU }
    });

    return dlss.supportsDLSS() ? withDLSS : withoutDLSS;
  }

  bool ImGUI::showRayReconstructionEnable(bool supportsRR) {
    // Only show DLSS-RR option if "showRayReconstructionOption" is set to true.
    bool changed = false;
    bool rayReconstruction = RtxOptions::Get()->enableRayReconstruction();
    if (RtxOptions::Get()->showRayReconstructionOption()) {
      ImGui::BeginDisabled(!supportsRR);
      ImGui::Checkbox("Ray Reconstruction", &RtxOptions::Get()->enableRayReconstructionRef());
      ImGui::EndDisabled();
    }

    // Disable DLSS-RR if it's unsupported.
    if (!supportsRR) {
      RtxOptions::Get()->enableRayReconstructionRef() = false;
    }
    changed = (rayReconstruction != RtxOptions::Get()->enableRayReconstruction());
    return changed;
  }

  ImGUI::ImGUI(DxvkDevice* device)
  : m_device (device)
  , m_hwnd   (nullptr)
  , m_about  (new ImGuiAbout)
  , m_splash  (new ImGuiSplash) {
    // Clamp Option ranges

    RTX_OPTION_CLAMP(reflexStatRangeInterpolationRate, 0.0f, 1.0f);
    RTX_OPTION_CLAMP_MIN(reflexStatRangePaddingRatio, 0.0f);

    // Set up constant state
    m_rsState.polygonMode       = VK_POLYGON_MODE_FILL;
    m_rsState.cullMode          = VK_CULL_MODE_BACK_BIT;
    m_rsState.frontFace         = VK_FRONT_FACE_CLOCKWISE;
    m_rsState.depthClipEnable   = VK_FALSE;
    m_rsState.depthBiasEnable   = VK_FALSE;
    m_rsState.conservativeMode  = VK_CONSERVATIVE_RASTERIZATION_MODE_DISABLED_EXT;
    m_rsState.sampleCount       = VK_SAMPLE_COUNT_1_BIT;

    m_blendMode.enableBlending  = VK_TRUE;
    m_blendMode.colorSrcFactor  = VK_BLEND_FACTOR_ONE;
    m_blendMode.colorDstFactor  = VK_BLEND_FACTOR_ONE_MINUS_SRC_ALPHA;
    m_blendMode.colorBlendOp    = VK_BLEND_OP_ADD;
    m_blendMode.alphaSrcFactor  = VK_BLEND_FACTOR_ONE;
    m_blendMode.alphaDstFactor  = VK_BLEND_FACTOR_ONE_MINUS_SRC_ALPHA;
    m_blendMode.alphaBlendOp    = VK_BLEND_OP_ADD;
    m_blendMode.writeMask       = VK_COLOR_COMPONENT_R_BIT
                                | VK_COLOR_COMPONENT_G_BIT
                                | VK_COLOR_COMPONENT_B_BIT
                                | VK_COLOR_COMPONENT_A_BIT;
    
    // the size of the pool is oversized, but it's copied from imgui demo itself.
    VkDescriptorPoolSize pool_sizes[] =
    {
      { VK_DESCRIPTOR_TYPE_SAMPLER, 1000 },
      { VK_DESCRIPTOR_TYPE_COMBINED_IMAGE_SAMPLER, 1000 },
      { VK_DESCRIPTOR_TYPE_SAMPLED_IMAGE, 1000 },
      { VK_DESCRIPTOR_TYPE_STORAGE_IMAGE, 1000 },
      { VK_DESCRIPTOR_TYPE_UNIFORM_TEXEL_BUFFER, 1000 },
      { VK_DESCRIPTOR_TYPE_STORAGE_TEXEL_BUFFER, 1000 },
      { VK_DESCRIPTOR_TYPE_UNIFORM_BUFFER, 1000 },
      { VK_DESCRIPTOR_TYPE_STORAGE_BUFFER, 1000 },
      { VK_DESCRIPTOR_TYPE_UNIFORM_BUFFER_DYNAMIC, 1000 },
      { VK_DESCRIPTOR_TYPE_STORAGE_BUFFER_DYNAMIC, 1000 },
      { VK_DESCRIPTOR_TYPE_INPUT_ATTACHMENT, 1000 }
    };

    VkDescriptorPoolCreateInfo pool_info = {};
    pool_info.sType = VK_STRUCTURE_TYPE_DESCRIPTOR_POOL_CREATE_INFO;
    pool_info.flags = VK_DESCRIPTOR_POOL_CREATE_FREE_DESCRIPTOR_SET_BIT;
    // ImGUI is currently using a single set per texture, and so we want this to be a big number 
    //  to support displaying texture lists in games that use a lot of textures.
    // See: 'ImGui_ImplVulkan_AddTexture(...)' for more details about how this system works.
    pool_info.maxSets = 10000;
    pool_info.poolSizeCount = std::size(pool_sizes);
    pool_info.pPoolSizes = pool_sizes;

    m_device->vkd()->vkCreateDescriptorPool(m_device->handle(), &pool_info, nullptr, &m_imguiPool);

    // Initialize the core structures of ImGui and ImPlot
    m_context = ImGui::CreateContext();
    m_plotContext = ImPlot::CreateContext();

    ImGui::SetCurrentContext(m_context);
    ImPlot::SetCurrentContext(m_plotContext);

    // Setup custom style
    setupStyle();

    // Enable keyboard nav
    ImGuiIO& io = ImGui::GetIO();
    io.ConfigFlags |= ImGuiConfigFlags_NavEnableKeyboard;

    m_capture = new ImGuiCapture(this);
  }

  ImGUI::~ImGUI() {
    g_imguiTextureMap.clear();

    ImGui::SetCurrentContext(m_context);
    ImPlot::SetCurrentContext(m_plotContext);

    if(m_init) {
      ImGui_ImplWin32_Shutdown();
    }

    //add the destroy the imgui created structures
    if(m_imguiPool != VK_NULL_HANDLE)
      m_device->vkd()->vkDestroyDescriptorPool(m_device->handle(), m_imguiPool, nullptr);

    if (m_init) {
      // FontView and FontImage will be released by m_fontTextureView and m_fontTexture later
      ImGuiIO& io = ImGui::GetIO();
      ImGui_ImplVulkan_Data* bd = (ImGui_ImplVulkan_Data*) io.BackendRendererUserData;
      bd->FontView = VK_NULL_HANDLE;
      bd->FontImage = VK_NULL_HANDLE;

      ImGui_ImplVulkan_Shutdown();
      m_init = false;
    }

    // Destroy the ImGui and ImPlot context
    ImPlot::DestroyContext(m_plotContext);
    ImGui::DestroyContext(m_context);
  }
  
  void ImGUI::AddTexture(const XXH64_hash_t hash, const Rc<DxvkImageView>& imageView, uint32_t textureFeatureFlags) {
    if (g_imguiTextureMap.find(hash) == g_imguiTextureMap.end()) {
      ImGuiTexture texture;
      texture.imageView = imageView; // Hold a refcount
      texture.texID = VK_NULL_HANDLE;
      texture.textureFeatureFlags = textureFeatureFlags;
      g_imguiTextureMap[hash] = texture;
    }
  }

  void ImGUI::ReleaseTexture(const XXH64_hash_t hash) {
    if (RtxOptions::Get()->keepTexturesForTagging()) {
      return;
    }
    
    if (g_imguiTextureMap.find(hash) != g_imguiTextureMap.end())
      g_imguiTextureMap.erase(hash);
  }

  void ImGUI::SetFogStates(const fast_unordered_cache<FogState>& fogStates, XXH64_hash_t usedFogHash) {
    const std::lock_guard<std::mutex> lock(g_imguiFogMapMutex);
    g_imguiFogMap = fogStates;
    g_usedFogStateHash = usedFogHash;
  }

  void ImGUI::wndProcHandler(HWND hWnd, UINT msg, WPARAM wParam, LPARAM lParam) {
    ImGui::SetCurrentContext(m_context);
    ImGui_ImplWin32_WndProcHandler(hWnd, msg, wParam, lParam);
  }

  void ImGUI::showMemoryStats() const {
    if (RtxOptions::Automation::disableDisplayMemoryStatistics()) {
      return;
    }

    // Gather runtime vidmem stats
    VkDeviceSize vidmemSize = 0;
    VkDeviceSize vidmemUsedSize = 0;

    DxvkAdapterMemoryInfo memHeapInfo = m_device->adapter()->getMemoryHeapInfo();
    DxvkMemoryAllocator& memoryManager = m_device->getCommon()->memoryManager();
    const VkPhysicalDeviceMemoryProperties& memoryProperties = memoryManager.getMemoryProperties();

    for (uint32_t i = 0; i < memoryProperties.memoryHeapCount; i++) {
      if (memoryProperties.memoryHeaps[i].flags & VK_MEMORY_HEAP_DEVICE_LOCAL_BIT) {
        vidmemSize += memHeapInfo.heaps[i].memoryBudget;
        vidmemUsedSize += memHeapInfo.heaps[i].memoryAllocated;
      }
    }

    // Calculate video memory information

    constexpr float bytesPerMebibyte = 1024.f * 1024.f;
    const VkDeviceSize vidmemFreeSize = vidmemSize - std::min(vidmemUsedSize, vidmemSize);
    const float vidmemTotalSizeMB = (float)((double) vidmemSize / bytesPerMebibyte);
    const float vidmemUsedSizeMB = (float)((double) vidmemUsedSize / bytesPerMebibyte);
    const float vidmemFreeSizeMB = (float)((double) vidmemFreeSize / bytesPerMebibyte);
    const float freeVidMemRatio = (float)std::min((double) vidmemFreeSize / (double) vidmemSize, 1.0);

    // Display video memory information

#ifdef REMIX_DEVELOPMENT
    ImGui::Text("Video Memory Usage: %.f MiB / %.f MiB (%.f MiB free)", vidmemUsedSizeMB, vidmemTotalSizeMB, vidmemFreeSizeMB);
#else
    // Note: Simplify for end users, free memory is usually not as important to list and can just be observed visually with the graph.
    ImGui::Text("Video Memory Usage: %.f MiB / %.f MiB", vidmemUsedSizeMB, vidmemTotalSizeMB);
#endif

    // Note: Map the range [0.1, 0.6] to [0, 1] and clamp outside it to bias and clamp the green->red color transition more.
    const float remappedFreeVidMemRatio = std::max(std::min(freeVidMemRatio + 0.4f, 1.0f) - 0.5f, 0.0f) * 2.0f;
    ImVec4 barColor = ImVec4{ 1.0f, 1.0f, 1.0f, 1.0f };

    ImGui::ColorConvertHSVtoRGB(
      remappedFreeVidMemRatio * 0.32f, 0.717f, 0.704f,
      barColor.x, barColor.y, barColor.z);

    ImGui::PushStyleColor(ImGuiCol_PlotHistogram, barColor);
    ImGui::ProgressBar(vidmemUsedSizeMB / vidmemTotalSizeMB);
    ImGui::PopStyleColor();

    // Display a warning if free video memory is below a threshold

    const bool lowVideoMemory = freeVidMemRatio < 0.125f;

    if (lowVideoMemory) {
      // Note: Use caution when editing this text, it must fit on one line to avoid flickering (due to reserving 1 line of space for it).
      ImGui::TextColored(ImVec4{ 0.87f, 0.75f, 0.20f, 1.0f }, "Free video memory low! Consider lowering resolution/quality settings.");
    } else {
      // Note: Pad with a blank line when no warning is present to avoid menu flicking (since memory can bounce up and down on the threshold
      // in a distracting manner).
      ImGui::Text("");
    }

    ImGui::Dummy(ImVec2 { 4, 0 });
  }

  void ImGUI::switchMenu(UIType type, bool force) {
    UIType oldType = RtxOptions::Get()->showUI();
    if (oldType == type && !force) {
      return;
    }
    if (oldType == UIType::Basic) {
      ImGui::CloseCurrentPopup();
    }
    if (type == UIType::Basic) {
      ImGui::OpenPopup(m_userGraphicsWindowTitle);
    }
    RtxOptions::Get()->showUIRef() = type;

    if (RtxOptions::Get()->showUICursor()) {
      ImGui::GetIO().MouseDrawCursor = type != UIType::None;
    }

    if (RtxOptions::Get()->blockInputToGameInUI()) {
      BridgeMessageChannel::get().send("UWM_REMIX_UIACTIVE_MSG",
                                       type != UIType::None ? 1 : 0, 0);
    }
  }
  
  void ImGUI::showMaterialOptions() {
    if (ImGui::CollapsingHeader("Material Options (optional)", collapsingHeaderClosedFlags)) {
      ImGui::Indent();

      if (ImGui::CollapsingHeader("Legacy Material Defaults", collapsingHeaderFlags)) {
        ImGui::Indent();

        LegacyMaterialDefaults& legacyMaterial = RtxOptions::Get()->legacyMaterial;
        ImGui::Checkbox("Use Albedo/Opacity Texture (if present)", &legacyMaterial.useAlbedoTextureIfPresentObject());
        ImGui::Checkbox("Ignore Texture Alpha Channel", &legacyMaterial.ignoreAlphaChannelObject());
        ImGui::ColorEdit3("Albedo", &legacyMaterial.albedoConstantObject());
        ImGui::DragFloat("Opacity", &legacyMaterial.opacityConstantObject(), 0.01f, 0.f, 1.f);
        ImGui::ColorEdit3("Emissive Color", &legacyMaterial.emissiveColorConstantObject());
        ImGui::DragFloat("Emissive Intensity", &legacyMaterial.emissiveIntensityObject(), 0.01f, 0.01f, FLT_MAX, "%.3f", sliderFlags);
        ImGui::DragFloat("Roughness", &legacyMaterial.roughnessConstantObject(), 0.01f, 0.02f, 1.f, "%.3f", sliderFlags);
        ImGui::DragFloat("Metallic", &legacyMaterial.metallicConstantObject(), 0.01f, 0.0f, 1.f, "%.3f", sliderFlags);
        ImGui::DragFloat("Anisotropy", &legacyMaterial.anisotropyObject(), 0.01f, -1.0f, 1.f, "%.3f", sliderFlags);

        ImGui::Unindent();
      }

      if (ImGui::CollapsingHeader("PBR Material Modifiers", collapsingHeaderFlags)) {
        ImGui::Indent();

        if (ImGui::CollapsingHeader("Opaque", collapsingHeaderFlags)) {
          ImGui::Indent();

          OpaqueMaterialOptions& opaqueMaterialOptions = RtxOptions::Get()->opaqueMaterialOptions;
          ImGui::SliderFloat("Albedo Scale", &opaqueMaterialOptions.albedoScaleObject(), 0.0f, 1.f, "%.3f", sliderFlags);
          ImGui::SliderFloat("Albedo Bias", &opaqueMaterialOptions.albedoBiasObject(), -1.0f, 1.f, "%.3f", sliderFlags);
          ImGui::SliderFloat("Metallic Scale", &opaqueMaterialOptions.metallicScaleObject(), 0.0f, 1.f, "%.3f", sliderFlags);
          ImGui::SliderFloat("Metallic Bias", &opaqueMaterialOptions.metallicBiasObject(), -1.0f, 1.f, "%.3f", sliderFlags);
          ImGui::SliderFloat("Roughness Scale", &opaqueMaterialOptions.roughnessScaleObject(), 0.0f, 1.f, "%.3f", sliderFlags);
          ImGui::SliderFloat("Roughness Bias", &opaqueMaterialOptions.roughnessBiasObject(), -1.0f, 1.f, "%.3f", sliderFlags);
          ImGui::SliderFloat("Normal Strength##1", &opaqueMaterialOptions.normalIntensityObject(), -10.0f, 10.f, "%.3f", sliderFlags);

          ImGui::Checkbox("Enable dual-layer animated water normal", &opaqueMaterialOptions.layeredWaterNormalEnableObject());

          if (opaqueMaterialOptions.layeredWaterNormalEnable()) {
            ImGui::SliderFloat2("Layered Motion Direction", &opaqueMaterialOptions.layeredWaterNormalMotionObject(), -1.0f, 1.0f, "%.3f", sliderFlags);
            ImGui::SliderFloat("Layered Motion Scale", &opaqueMaterialOptions.layeredWaterNormalMotionScaleObject(), -10.0f, 10.0f, "%.3f", sliderFlags);
            ImGui::SliderFloat("LOD bias", &opaqueMaterialOptions.layeredWaterNormalLodBiasObject(), 0.0f, 16.0f, "%.3f", sliderFlags);
          }

          ImGui::Unindent();
        }

        if (ImGui::CollapsingHeader("Translucent", collapsingHeaderFlags)) {
          ImGui::Indent();

          TranslucentMaterialOptions& translucentMaterialOptions = RtxOptions::Get()->translucentMaterialOptions;
          ImGui::SliderFloat("Transmit. Color Scale", &translucentMaterialOptions.transmittanceColorScaleObject(), 0.0f, 1.f, "%.3f", sliderFlags);
          ImGui::SliderFloat("Transmit. Color Bias", &translucentMaterialOptions.transmittanceColorBiasObject(), -1.0f, 1.f, "%.3f", sliderFlags);
          ImGui::SliderFloat("Normal Strength##2", &translucentMaterialOptions.normalIntensityObject(), -10.0f, 10.f, "%.3f", sliderFlags);

          ImGui::Unindent();
        }

        ImGui::Unindent();
      }

      if (ImGui::CollapsingHeader("PBR Material Overrides", collapsingHeaderClosedFlags)) {
        ImGui::Indent();

        if (ImGui::CollapsingHeader("Opaque", collapsingHeaderFlags)) {
          ImGui::Indent();

          OpaqueMaterialOptions& opaqueMaterialOptions = RtxOptions::Get()->opaqueMaterialOptions;
          ImGui::Checkbox("Enable Thin-Film Layer", &opaqueMaterialOptions.enableThinFilmOverrideObject());

          if (opaqueMaterialOptions.enableThinFilmOverride()) {
            ImGui::SliderFloat("Thin Film Thickness", &opaqueMaterialOptions.thinFilmThicknessOverrideObject(), 0.0f, OPAQUE_SURFACE_MATERIAL_THIN_FILM_MAX_THICKNESS, "%.1f nm", sliderFlags);
          }

          ImGui::Unindent();
        }

        if (ImGui::CollapsingHeader("Translucent", collapsingHeaderFlags)) {
          ImGui::Indent();

          ImGui::Checkbox("Enable Diffuse Layer", &RtxOptions::Get()->translucentMaterialOptions.enableDiffuseLayerOverrideObject());

          ImGui::Unindent();
        }

        ImGui::Unindent();
      }

      ImGui::Unindent();
    }
  }

  void ImGUI::processHotkeys() {
    auto& io = ImGui::GetIO();
    auto& opts = *RtxOptions::Get();

    if (checkHotkeyState(RtxOptions::Get()->remixMenuKeyBinds())) {
      if(opts.defaultToAdvancedUI()) {
        switchMenu(opts.showUI() != UIType::None ? UIType::None : UIType::Advanced);
      } else {
        switchMenu(opts.showUI() != UIType::None ? UIType::None : UIType::Basic);
      }
    }

    // Toggle ImGUI mouse cursor. Alt-Del
    if (io.KeyAlt && ImGui::IsKeyPressed(ImGui::GetKeyIndex(ImGuiKey_Delete))) {
      opts.showUICursorRef() = !opts.showUICursor();

      io.MouseDrawCursor = opts.showUICursor() && opts.showUI() != UIType::None;
    }

    // Toggle input blocking. Alt-Backspace
    if (io.KeyAlt && ImGui::IsKeyPressed(ImGui::GetKeyIndex(ImGuiKey_Backspace))) {
      opts.blockInputToGameInUIRef() = !opts.blockInputToGameInUI();
      sendUIActivationMessage();
    }
  }

  void ImGUI::sendUIActivationMessage() {
    auto& opts = *RtxOptions::Get();
    const bool doBlock = opts.blockInputToGameInUI() &&
      opts.showUI() != UIType::None;

    BridgeMessageChannel::get().send("UWM_REMIX_UIACTIVE_MSG",
                                     doBlock ? 1 : 0, 0);
  }

  void ImGUI::update(const Rc<DxvkContext>& ctx) {
    ImGui_ImplVulkan_NewFrame();
    ImGui_ImplWin32_NewFrame();

    ImGui::NewFrame();

    processHotkeys();
    updateQuickActions(ctx);

    m_splash->update(m_largeFont);

    m_about->update(ctx);
    
    m_capture->update(ctx);

    showDebugVisualizations(ctx);

    const auto showUI = RtxOptions::Get()->showUI();

    if (showUI == UIType::Advanced) {
      showMainMenu(ctx);

      // Uncomment to see the ImGUI demo, good reference!  Also, need to undefine IMGUI_DISABLE_DEMO_WINDOWS (in "imgui_demo.cpp")
      // ImGui::ShowDemoWindow();
    }

    if (showUI == UIType::Basic) {
      showUserMenu(ctx);
    }

    // Note: Only display the latency stats window when the Advanced UI is active as the Basic UI acts as a modal which blocks other
    // windows from being interacted with.
    if (showUI == UIType::Advanced && m_reflexLatencyStatsOpen) {
      showReflexLatencyStats();
    }

    showErrorStatus(ctx);

    ImGui::Render();
  }

  void ImGUI::updateQuickActions(const Rc<DxvkContext>& ctx) {
#ifdef REMIX_DEVELOPMENT
    enum RtxQuickAction : uint32_t {
      kOriginal = 0,
      kRtxOnEnhanced,
      kRtxOn,
      kCount
    };

    auto common = ctx->getCommonObjects();
    static RtxQuickAction sQuickAction = common->getSceneManager().areReplacementsLoaded() ? RtxQuickAction::kRtxOnEnhanced : RtxQuickAction::kRtxOn;

    if (ImGui::IsKeyPressed(ImGui::GetKeyIndex(ImGuiKey_KeypadAdd))) {
      sQuickAction = (RtxQuickAction) ((sQuickAction + 1) % RtxQuickAction::kCount);

      // Skip over the enhancements quick option if no replacements are loaded
      if(!common->getSceneManager().areReplacementsLoaded() && sQuickAction == RtxQuickAction::kRtxOnEnhanced)
        sQuickAction = (RtxQuickAction) ((sQuickAction + 1) % RtxQuickAction::kCount);

      switch (sQuickAction) {
      case RtxQuickAction::kOriginal:
        RtxOptions::Get()->enableRaytracingRef() = false;
        RtxOptions::Get()->enableReplacementLightsRef() = false;
        RtxOptions::Get()->enableReplacementMaterialsRef() = false;
        RtxOptions::Get()->enableReplacementMeshesRef() = false;
        break;
      case RtxQuickAction::kRtxOnEnhanced:
        RtxOptions::Get()->enableRaytracingRef() = true;
        RtxOptions::Get()->enableReplacementLightsRef() = true;
        RtxOptions::Get()->enableReplacementMaterialsRef() = true;
        RtxOptions::Get()->enableReplacementMeshesRef() = true;
        break;
      case RtxQuickAction::kRtxOn:
        RtxOptions::Get()->enableRaytracingRef() = true;
        RtxOptions::Get()->enableReplacementLightsRef() = false;
        RtxOptions::Get()->enableReplacementMaterialsRef() = false;
        RtxOptions::Get()->enableReplacementMeshesRef() = false;
        break;
      }
    }
#endif
  }


  void ImGUI::showDebugVisualizations(const Rc<DxvkContext>& ctx) {
    auto common = ctx->getCommonObjects();
    common->getSceneManager().getLightManager().showImguiDebugVisualization();
  }

  void ImGUI::showMainMenu(const Rc<DxvkContext>& ctx) {
    const ImGuiViewport* viewport = ImGui::GetMainViewport();
    ImGui::SetNextWindowPos(ImVec2(m_windowOnRight ? viewport->Size.x - m_windowWidth : 0.f, viewport->Pos.y));
    ImGui::SetNextWindowSize(ImVec2(m_windowWidth, viewport->Size.y));
    ImGui::PushStyleColor(ImGuiCol_WindowBg, ImVec4(0.f, 0.f, 0.f, 0.6f));

    // Remember switch state first, the switch UI when the curent window is finished.
    int switchUI = -1;

    if (ImGui::Begin("RTX Remix Developer Menu", nullptr, windowFlags)) {
      ImGui::Separator();

      ImGui::Columns(2);

      // Center align 
      const float buttonWidth = 170;
      const float width = ImGui::GetColumnWidth();
      ImGui::SetCursorPosX((width - buttonWidth) / 2);

      if (ImGui::Button("Graphics Settings Menu", ImVec2(buttonWidth, 0))) {
        switchUI = (int) UIType::Basic;
      }

      ImGui::NextColumn();

      ImGui::Checkbox("Always Developer Menu", &RtxOptions::Get()->defaultToAdvancedUIObject());
      
      ImGui::EndColumns();

      ImGui::Separator();

      const static ImGuiTabBarFlags tab_bar_flags = ImGuiTabBarFlags_Reorderable | ImGuiTabBarFlags_NoCloseWithMiddleMouseButton;
      const static ImGuiTabItemFlags tab_item_flags = ImGuiTabItemFlags_NoCloseWithMiddleMouseButton;

      // Tab Bar
      if (ImGui::BeginTabBar("Developer Tabs", tab_bar_flags)) {
        for (int n = 0; n < kTab_Count; n++) {
          auto tabItemFlags = tab_item_flags;
          if(n == m_triggerTab) {
            tabItemFlags |= ImGuiTabItemFlags_SetSelected;
            m_triggerTab = kTab_Count;
          }
          if (ImGui::BeginTabItem(tabNames[n], nullptr, tabItemFlags)) {
            const Tabs tab = (Tabs) n;
            switch (tab) {
            case kTab_Rendering:
              showRenderingSettings(ctx);
              break;
            case kTab_Setup:
              showSetupWindow(ctx);
              break;
            case kTab_Enhancements:
              showEnhancementsWindow(ctx);
              break;
            case kTab_About:
              m_about->show(ctx);
              break;
            case kTab_Development:
              showAppConfig(ctx);
              break;
            }
            m_curTab = tab;
            ImGui::EndTabItem();
          }
        }

        if (ImGui::TabItemButton(m_windowOnRight ? "<<" : ">>")) {
          m_windowOnRight = !m_windowOnRight;
        }

        ImGui::EndTabBar();
      }

      m_windowWidth = ImGui::GetWindowWidth();
    }

    ImGui::Checkbox("Save Changed Settings Only", &RtxOptions::Get()->serializeChangedOptionOnlyObject());
    if (ImGui::Button("Save Settings")) {
      RtxOptions::Get()->serialize();
    }
    ImGui::SetTooltipToLastWidgetOnHover("This will save above settings in the rtx.conf file. Some may only take effect on next launch.");

    ImGui::SameLine();
    if (ImGui::Button("Reset Settings")) {
      RtxOptions::Get()->reset();
    }

    ImGui::SameLine();
    if (ImGui::Button("Hide UI")) {
      switchUI = (int) UIType::None;
    }
    ImGui::Text("Alt + Del: toggle cursor");
    ImGui::SameLine();
    ImGui::Text("Alt + Backspace: toggle game input");
    ImGui::PopStyleColor();
    ImGui::End();

    if (switchUI >= 0) {
      switchMenu((UIType) switchUI);
    }
  }

  void ImGUI::showUserMenu(const Rc<DxvkContext>& ctx) {
    const ImGuiViewport* viewport = ImGui::GetMainViewport();

    // Record the texture setting at the first frame it shows up
    static int lastFrameID = -1;
    static unsigned int textureMipMapSetting = RtxOptions::Get()->minReplacementTextureMipMapLevel();
    int currentFrameID = ctx->getDevice()->getCurrentFrameId();
    if (currentFrameID != lastFrameID + 1) {
      textureMipMapSetting = RtxOptions::Get()->minReplacementTextureMipMapLevel();
    }

    // Open popup if it's specified by user settings
    if (lastFrameID == -1) {
      ImGui::OpenPopup(m_userGraphicsWindowTitle);
    }

    ImGui::SetNextWindowPos(ImVec2(viewport->Size.x * 0.5 - m_userWindowWidth * 0.5, viewport->Size.y * 0.5 - m_userWindowHeight * 0.5));
    ImGui::SetNextWindowSize(ImVec2(m_userWindowWidth, 0));

    // Note: When changing this padding consider:
    // - Checking to ensure text including less visible instances from hover tooltips and etc do not take up more
    // lines such that empty text lines become ineffective (to prevent jittering when text changes).
    // - Updating Dummy elements as they currently are based on half the y padding for spacing consistency.
    ImGui::PushStyleVar(ImGuiStyleVar_WindowPadding, ImVec2(74, 10));

    if (ImGui::BeginPopupModal(m_userGraphicsWindowTitle, NULL, ImGuiWindowFlags_AlwaysAutoResize)) {
      // Always display memory stats to user.
      showMemoryStats();

      const int itemWidth = 140;
      const int subItemWidth = 120;
      constexpr int subItemIndent = (itemWidth > subItemWidth) ? (itemWidth - subItemWidth) : 0;

      ImGui::PushItemWidth(itemWidth);

      const static ImGuiTabBarFlags tab_bar_flags = ImGuiTabBarFlags_NoCloseWithMiddleMouseButton;
      const static ImGuiTabItemFlags tab_item_flags = ImGuiTabItemFlags_NoCloseWithMiddleMouseButton;

      if (ImGui::BeginTabBar("Settings Tabs", tab_bar_flags)) {
        if (ImGui::BeginTabItem("General", nullptr, tab_item_flags)) {
          showUserGeneralSettings(ctx, subItemWidth, subItemIndent);

          ImGui::EndTabItem();
        }

        if (ImGui::BeginTabItem("Rendering", nullptr, tab_item_flags)) {
          showUserRenderingSettings(ctx, subItemWidth, subItemIndent);

          ImGui::EndTabItem();
        }

        if (ImGui::BeginTabItem("Content", nullptr, tab_item_flags)) {
          showUserContentSettings(ctx, subItemWidth, subItemIndent);

          ImGui::EndTabItem();
        }

        ImGui::EndTabBar();
      }

      ImGui::Separator();
      ImGui::Dummy(ImVec2(0.0f, 5.0f));

      // Center align 
      const float buttonWidth = 170;
      const float width = ImGui::GetWindowSize().x;
      ImGui::SetCursorPosX((width - (buttonWidth * 3)) / 2);

      if (ImGui::Button("Developer Settings Menu", ImVec2(buttonWidth, 0))) {
        switchMenu(UIType::Advanced);
      }

      ImGui::SameLine();

      if (ImGui::Button("Save Settings", ImVec2(buttonWidth, 0))) {
        RtxOptions::Get()->serialize();
        if (textureMipMapSetting != RtxOptions::Get()->minReplacementTextureMipMapLevel()) {
          ImGui::OpenPopup("Message");
          textureMipMapSetting = RtxOptions::Get()->minReplacementTextureMipMapLevel();
        }
        m_userGraphicsSettingChanged = false;
      }

      ImGui::SetTooltipToLastWidgetOnHover("This will save above settings in the rtx.conf file. Some may only take effect on next launch.");

      ImGui::SameLine();

      if (ImGui::Button("Close", ImVec2(buttonWidth, 0))) {
        switchMenu(UIType::None);
      }

      if (m_userGraphicsSettingChanged) {
        ImGui::TextWrapped("Settings have been changed, click 'Save Settings' to save them and persist on next launch");
      }

      if (ImGui::BeginPopupModal("Message", NULL, ImGuiWindowFlags_AlwaysAutoResize)) {
        ImGui::Text("The texture quality setting will take effect next time you start the app.");
        ImGui::Indent(150);
        if (ImGui::Button("OK", ImVec2(120, 0))) {
          ImGui::CloseCurrentPopup();
        }
        ImGui::EndPopup();
      }

      ImGui::PopItemWidth();
      ImGui::EndPopup();
    }

    ImGui::PopStyleVar();

    lastFrameID = currentFrameID;
  }

  void ImGUI::showUserGeneralSettings(
    const Rc<DxvkContext>& ctx,
    const int subItemWidth,
    const int subItemIndent) {
    auto common = ctx->getCommonObjects();
    DxvkDLSS& dlss = common->metaDLSS();
    DxvkRayReconstruction& rayReconstruction = common->metaRayReconstruction();
    DxvkDLFG& dlfg = common->metaDLFG();
    const RtxReflex& reflex = m_device->getCommon()->metaReflex();

    const bool dlssSupported = dlss.supportsDLSS();
    const bool dlfgSupported = dlfg.supportsDLFG();
    const bool dlssRRSupported = rayReconstruction.supportsRayReconstruction();
    const bool reflexInitialized = reflex.reflexInitialized();

    // Describe the tab

    const char* tabDescriptionText = "General performance settings. Enabling upscaling is recommended to significantly increase performance.";

    // Note: Specifically reference the DLSS preset when present.
    if (dlssSupported) {
      tabDescriptionText = "General performance settings. Enabling the DLSS preset is recommended to significantly increase performance.";
    }

    ImGui::TextWrapped(tabDescriptionText);

    ImGui::Dummy(ImVec2(0.0f, 5.0f));

    // Preset Settings

    if (dlssSupported) {
      const char* dlssPresetText = "DLSS Preset";
      const DlssPreset prevDlssPreset = RtxOptions::Get()->dlssPreset();

      ImGui::TextSeparator("Preset Settings");

      {
        m_userGraphicsSettingChanged |= ImGui::Combo(dlssPresetText, &RtxOptions::Get()->dlssPresetObject(), "Disabled\0Enabled\0Custom\0");
      }

      // Revert back to default DLSS settings when switch from Off to Custom
      if (prevDlssPreset == DlssPreset::Off && RtxOptions::Get()->dlssPreset() == DlssPreset::Custom) {
        RtxOptions::Get()->resetUpscaler();
      }

      RtxOptions::Get()->updateUpscalerFromDlssPreset();
    }

    // Note: Disable all settings in this section beyond the preset when a non-Custom DLSS preset is in use,
    // but only when DLSS is actually supported.
    // Note: This is stored as a bool and applied in a SetDisabled per-section so that the section labels do not get disabled
    // (as this changes the color of the line and text which is undesirable).
    const bool disableNonPresetSettings = RtxOptions::Get()->dlssPreset() != DlssPreset::Custom && dlssSupported;

    // Upscaling Settings

    ImGui::TextSeparator("Upscaling Settings");

    {
      ImGui::BeginDisabled(disableNonPresetSettings);

      // Upscaler Type

      // Note: Use a different combo box without DLSS's upscaler listed if DLSS overall is unsupported.
      auto oldUpscalerType = RtxOptions::Get()->upscalerType();
      bool oldDLSSRREnabled = RtxOptions::Get()->enableRayReconstruction();

      if (dlss.supportsDLSS()) {
        m_userGraphicsSettingChanged |= getUpscalerCombo(dlss, rayReconstruction).getKey(&RtxOptions::Get()->upscalerTypeObject());
      }
      
      ImGui::PushItemWidth(static_cast<float>(subItemWidth));
      ImGui::Indent(static_cast<float>(subItemIndent));

      if (dlss.supportsDLSS()) {
        m_userGraphicsSettingChanged |= showRayReconstructionEnable(dlssRRSupported);

        // If DLSS-RR is toggled, need to update some path tracer options accordingly to improve quality
        if (oldUpscalerType != RtxOptions::Get()->upscalerType() || oldDLSSRREnabled != RtxOptions::Get()->enableRayReconstruction()) {
          RtxOptions::Get()->updateLightingSetting();
        }
      } else {
        m_userGraphicsSettingChanged |= getUpscalerCombo(dlss, rayReconstruction).getKey(&RtxOptions::Get()->upscalerTypeObject());
      }

      // Upscaler Preset


      switch (RtxOptions::Get()->upscalerType()) {
        case UpscalerType::DLSS: 
        if (RtxOptions::Get()->enableRayReconstruction() == false) {
          m_userGraphicsSettingChanged |= ImGui::Combo("DLSS Mode", &RtxOptions::Get()->qualityDLSSObject(), "Ultra Performance\0Performance\0Balanced\0Quality\0Auto\0");

          // Display DLSS Upscaling Information

          const auto currentDLSSProfile = dlss.getCurrentProfile();
          uint32_t dlssInputWidth, dlssInputHeight;

          dlss.getInputSize(dlssInputWidth, dlssInputHeight);

          ImGui::TextWrapped(str::format("Computed DLSS Mode: ", dlssProfileToString(currentDLSSProfile), ", Render Resolution: ", dlssInputWidth, "x", dlssInputHeight).c_str());
        } else {
          m_userGraphicsSettingChanged |= ImGui::Combo("DLSS Mode", &RtxOptions::Get()->qualityDLSSObject(), "Ultra Performance\0Performance\0Balanced\0Quality\0Auto\0");

          // Display DLSS Upscaling Information

          const auto currentDLSSProfile = rayReconstruction.getCurrentProfile();
          uint32_t dlssInputWidth, dlssInputHeight;

          rayReconstruction.getInputSize(dlssInputWidth, dlssInputHeight);

          ImGui::TextWrapped(str::format("Computed DLSS Mode: ", dlssProfileToString(currentDLSSProfile), ", Render Resolution: ", dlssInputWidth, "x", dlssInputHeight).c_str());
        }
        break;
        case UpscalerType::FSR: {
          m_userGraphicsSettingChanged |= ImGui::Combo("FSR Mode", &RtxOptions::Get()->fsrQualityObject(), "Ultra Performance\0Performance\0Balanced\0Quality\0Auto\0");

          // Display FSR Upscaling Information
          const auto currentFSRProfile = ctx->getCommonObjects()->metaFSR().getCurrentProfile();
          uint32_t fsrInputWidth, fsrInputHeight;
          ctx->getCommonObjects()->metaFSR().getInputSize(fsrInputWidth, fsrInputHeight);
          ImGui::TextWrapped(str::format("Computed FSR Mode: ", fsrProfileToString(currentFSRProfile), ", Render Resolution: ", fsrInputWidth, "x", fsrInputHeight).c_str());

          // FSR-specific settings
          bool frameGen = RtxOptions::Get()->enableFrameGeneration();
          if (ImGui::Checkbox("Enable Frame Generation", &frameGen)) {
            RtxOptions::Get()->enableFrameGenerationRef() = frameGen;
            m_userGraphicsSettingChanged = true;
          }

          float sharpness = RtxOptions::Get()->fsrSharpness();
          if (ImGui::SliderFloat("Sharpness", &sharpness, 0.0f, 1.0f)) {
            RtxOptions::Get()->fsrSharpnessRef() = sharpness;
            m_userGraphicsSettingChanged = true;
          }
          break;
        }
        case UpscalerType::NIS: {
          m_userGraphicsSettingChanged |= ImGui::Combo("NIS Preset", &RtxOptions::Get()->nisPresetObject(), "Performance\0Balanced\0Quality\0Fullscreen\0");
          RtxOptions::Get()->updateUpscalerFromNisPreset();

          // Display NIS Upscaling Information

          auto resolutionScale = RtxOptions::Get()->getResolutionScale();

          ImGui::TextWrapped(str::format("NIS Resolution Scale: ", resolutionScale).c_str());

          break;
        }
        case UpscalerType::TAAU: {
<<<<<<< HEAD
          m_userGraphicsSettingChanged |= ImGui::Combo("TAAU Preset", &RtxOptions::Get()->taauPresetObject(), "Ultra Performance\0Performance\0Balanced\0Quality\0Fullscreen\0");
=======
          m_userGraphicsSettingChanged |= ImGui::Combo("TAA-U Preset", &RtxOptions::Get()->taauPresetObject(), "Ultra Performance\0Performance\0Balanced\0Quality\0Fullscreen\0");
>>>>>>> b1b1eb93
          RtxOptions::Get()->updateUpscalerFromTaauPreset();

          // Display TAAU Upscaling Information

          auto resolutionScale = RtxOptions::Get()->getResolutionScale();

          ImGui::TextWrapped(str::format("TAAU Resolution Scale: ", resolutionScale).c_str());

          break;
        }
      }

      ImGui::Unindent(static_cast<float>(subItemIndent));
      ImGui::PopItemWidth();

      ImGui::EndDisabled();
    }

    // Latency Reduction Settings
    if (dlfgSupported) {
      ImGui::TextSeparator("Frame Generation Settings");
      showDLFGOptions(ctx);
    }

    if (reflexInitialized) {
      ImGui::TextSeparator("Latency Reduction Settings");

      {
        ImGui::BeginDisabled(disableNonPresetSettings);

        // Note: Option to toggle the stats window is set to false here as this window is currently
        // set up to display only when the "advanced" developer settings UI is active.
        showReflexOptions(ctx, false);

        ImGui::EndDisabled();
      }
    }

    ImGui::Dummy(ImVec2(0.0f, 5.0f));
  }

  void ImGUI::showUserRenderingSettings(
    const Rc<DxvkContext>& ctx,
    const int subItemWidth,
    const int subItemIndent) {
    auto common = ctx->getCommonObjects();
    DxvkPostFx& postFx = common->metaPostFx();
    DxvkRtxdiRayQuery& rtxdiRayQuery = common->metaRtxdiRayQuery();
    DxvkReSTIRGIRayQuery& restirGiRayQuery = common->metaReSTIRGIRayQuery();

    // Describe the tab

    ImGui::TextWrapped("Rendering-specific settings. Complexity of rendering may be adjusted to balance between performance and quality.");

    ImGui::Dummy(ImVec2(0.0f, 5.0f));

    // Preset Settings

    ImGui::TextSeparator("Preset Settings");

    {
      m_userGraphicsSettingChanged |= ImGui::Combo("Rendering Preset", &RtxOptions::Get()->graphicsPresetObject(), "Ultra\0High\0Medium\0Low\0Custom\0");
    }

    // Map settings to indirect particle level
    int indirectLightParticlesLevel = 0;
    if (RtxOptions::Get()->enableUnorderedResolveInIndirectRays()) {
      indirectLightParticlesLevel = RtxOptions::Get()->enableUnorderedEmissiveParticlesInIndirectRays() ? 2 : 1;
    }

    // Map presets to options

    RtxOptions::Get()->updateGraphicsPresets(ctx->getDevice().ptr());

    // Note: These settings aren't updated in updateGraphicsPresets since they are not in the RtxOptions class.
    // Todo: Improve this preset override functionality and ideally move it into the updateGraphicsPresets section somehow [REMIX-1482]
    if (RtxOptions::Get()->graphicsPreset() == GraphicsPreset::Ultra ||
        RtxOptions::Get()->graphicsPreset() == GraphicsPreset::High) {
      rtxdiRayQuery.enableRayTracedBiasCorrectionRef() = true;
      restirGiRayQuery.biasCorrectionModeRef() = ReSTIRGIBiasCorrection::PairwiseRaytrace;
      restirGiRayQuery.useReflectionReprojectionRef() = true;
      common->metaComposite().enableStochasticAlphaBlendRef() = true;
      postFx.enableRef() = true;
    } else if (RtxOptions::Get()->graphicsPreset() == GraphicsPreset::Medium ||
               RtxOptions::Get()->graphicsPreset() == GraphicsPreset::Low) {
      rtxdiRayQuery.enableRayTracedBiasCorrectionRef() = false;
      restirGiRayQuery.biasCorrectionModeRef() = ReSTIRGIBiasCorrection::BRDF;
      restirGiRayQuery.useReflectionReprojectionRef() = false;
      common->metaComposite().enableStochasticAlphaBlendRef() = false;
      postFx.enableRef() = false;
    }

    // Path Tracing Settings

    ImGui::TextSeparator("Path Tracing Settings");

    {
      // Note: Disabled flags should match preset mapping above to prevent changing settings when a preset overrides them.
      ImGui::BeginDisabled(RtxOptions::Get()->graphicsPreset() != GraphicsPreset::Custom);

      m_userGraphicsSettingChanged |= minPathBouncesCombo.getKey(&RtxOptions::Get()->pathMinBouncesObject());
      m_userGraphicsSettingChanged |= maxPathBouncesCombo.getKey(&RtxOptions::Get()->pathMaxBouncesObject());
      m_userGraphicsSettingChanged |= ImGui::Checkbox("Enable Volumetric Lighting", &RtxOptions::Get()->enableVolumetricLightingObject());

      {
        // Disable NRD denoiser quality list when DLSS-RR is enabled.
        bool useRayReconstruction = RtxOptions::Get()->isRayReconstructionEnabled();
        ImGui::BeginDisabled(useRayReconstruction);
        m_userGraphicsSettingChanged |= denoiserQualityCombo.getKey(&RtxOptions::Get()->denoiseDirectAndIndirectLightingSeparatelyObject());
        ImGui::EndDisabled();
      }
      
      m_userGraphicsSettingChanged |= textureQualityCombo.getKey(&RtxOptions::Get()->minReplacementTextureMipMapLevelObject());
      m_userGraphicsSettingChanged |= indirectLightingParticlesCombo.getKey(&indirectLightParticlesLevel);
      ImGui::SetTooltipToLastWidgetOnHover("Controls the quality of particles in indirect (reflection/GI) rays.");

      ImGui::EndDisabled();
    }

    // Post Effect Settings

    ImGui::TextSeparator("Post Effect Settings");

    {
      // Note: Disabled flags should match preset mapping above to prevent changing settings when a preset overrides them.
      ImGui::BeginDisabled(RtxOptions::Get()->graphicsPreset() == GraphicsPreset::Medium || RtxOptions::Get()->graphicsPreset() == GraphicsPreset::Low);

      m_userGraphicsSettingChanged |= ImGui::Checkbox("Enable Post Effects", &postFx.enableObject());

      {
        ImGui::PushItemWidth(static_cast<float>(subItemWidth));
        ImGui::Indent(static_cast<float>(subItemIndent));

        ImGui::BeginDisabled(!postFx.enable());

        m_userGraphicsSettingChanged |= ImGui::Checkbox("Enable Motion Blur", &postFx.enableMotionBlurObject());
        m_userGraphicsSettingChanged |= ImGui::Checkbox("Enable Chromatic Aberration", &postFx.enableChromaticAberrationObject());
        m_userGraphicsSettingChanged |= ImGui::Checkbox("Enable Vignette", &postFx.enableVignetteObject());

        ImGui::EndDisabled();

        ImGui::Unindent(static_cast<float>(subItemIndent));
        ImGui::PopItemWidth();
      }

      ImGui::EndDisabled();
    }

    // Other Settings

    ImGui::TextSeparator("Other Settings");

    {
      showVsyncOptions(true);
    }

    // Map indirect particle level back to settings
    if (RtxOptions::Get()->graphicsPreset() == GraphicsPreset::Custom) {
      switch (indirectLightParticlesLevel) {
      case 0:
        RtxOptions::Get()->enableUnorderedEmissiveParticlesInIndirectRaysRef() = false;
        RtxOptions::Get()->enableUnorderedResolveInIndirectRaysRef() = false;
        break;
      case 1:
        RtxOptions::Get()->enableUnorderedEmissiveParticlesInIndirectRaysRef() = false;
        RtxOptions::Get()->enableUnorderedResolveInIndirectRaysRef() = true;
        break;
      case 2:
        RtxOptions::Get()->enableUnorderedEmissiveParticlesInIndirectRaysRef() = true;
        RtxOptions::Get()->enableUnorderedResolveInIndirectRaysRef() = true;
        break;
      }
    }

    ImGui::Dummy(ImVec2(0.0f, 5.0f));
  }

  void ImGUI::showUserContentSettings(
    const Rc<DxvkContext>& ctx,
    const int subItemWidth,
    const int subItemIndent) {
    auto common = ctx->getCommonObjects();

    // Describe the tab

    ImGui::TextWrapped("Content-specific settings. Allows control of what types of assets Remix should replace (if any).");

    ImGui::Dummy(ImVec2(0.0f, 5.0f));

    ImGui::BeginDisabled(!common->getSceneManager().areReplacementsLoaded());

    m_userGraphicsSettingChanged |= ImGui::Checkbox("Enable All Enhanced Assets", &RtxOptions::Get()->enableReplacementAssetsObject());

    {
      ImGui::PushItemWidth(static_cast<float>(subItemWidth));
      ImGui::Indent(static_cast<float>(subItemIndent));

      ImGui::BeginDisabled(!RtxOptions::Get()->enableReplacementAssets());

      m_userGraphicsSettingChanged |= ImGui::Checkbox("Enable Enhanced Materials", &RtxOptions::Get()->enableReplacementMaterialsObject());
      m_userGraphicsSettingChanged |= ImGui::Checkbox("Enable Enhanced Meshes", &RtxOptions::Get()->enableReplacementMeshesObject());
      m_userGraphicsSettingChanged |= ImGui::Checkbox("Enable Enhanced Lights", &RtxOptions::Get()->enableReplacementLightsObject());

      ImGui::EndDisabled();

      ImGui::Unindent(static_cast<float>(subItemIndent));
      ImGui::PopItemWidth();
    }

    ImGui::EndDisabled();

    ImGui::Dummy(ImVec2(0.0f, 5.0f));
  }

  void ImGUI::showErrorStatus(const Rc<DxvkContext>& ctx) {
    const ImGuiViewport* viewport = ImGui::GetMainViewport();
    auto common = ctx->getCommonObjects();
    std::vector<std::string> hudMessages;

    if(common->getSceneManager().areReplacementsLoading())
      hudMessages.emplace_back("Loading enhancements...");

    if (!hudMessages.empty()) {
      ImGui::SetNextWindowPos(ImVec2(0, viewport->Size.y), ImGuiCond_Always, ImVec2(0.0f, 1.0f));
      ImGui::PushStyleColor(ImGuiCol_WindowBg, ImVec4(0.5f, 0.2f, 0.2f, 0.35f));

      ImGuiWindowFlags hud_flags = ImGuiWindowFlags_NoDecoration | ImGuiWindowFlags_AlwaysAutoResize | ImGuiWindowFlags_NoSavedSettings | ImGuiWindowFlags_NoFocusOnAppearing | ImGuiWindowFlags_NoNav | ImGuiWindowFlags_NoMove;
      if (ImGui::Begin("HUD", nullptr, hud_flags)) {
 
        for (auto&& message : hudMessages) {
          ImGui::Text(message.c_str());
        }
      }
      ImGui::PopStyleColor();
      ImGui::End();
    }
  }

  void ImGUI::showAppConfig(const Rc<DxvkContext>& ctx) {
    ImGui::PushItemWidth(250);
    if (ImGui::Button("Take Screenshot")) {
      RtxContext::triggerScreenshot();
    }

    ImGui::SetTooltipToLastWidgetOnHover("Screenshot will be dumped to, '<exe-dir>/Screenshots'");

    ImGui::SameLine(200.f);
    ImGui::Checkbox("Include G-Buffer", &RtxOptions::Get()->captureDebugImageObject());
        
    { // Recompile Shaders button and its status message
      using namespace std::chrono;
      static enum { None, OK, Error } shaderMessage = None;
      static time_point<steady_clock> shaderMessageTimeout;

      if (ImGui::Button("Recompile Shaders")) {
        if (ShaderManager::getInstance()->reloadShaders())
          shaderMessage = OK;
        else
          shaderMessage = Error;

        // Set a 5 seconds timeout to hide the message later
        shaderMessageTimeout = steady_clock::now() + seconds(5);
      }

      if (shaderMessage != None) {
        // Display the message: green OK if successful, red ERROR if not
        ImGui::SameLine();
        ImGui::PushStyleColor(ImGuiCol_Text, shaderMessage == OK ? 0xff40ff40 : 0xff4040ff);
        ImGui::TextUnformatted(shaderMessage == OK ? "OK" : "ERROR");
        ImGui::PopStyleColor();

        // Hide the message after a timeout
        if (steady_clock::now() > shaderMessageTimeout) {
          shaderMessage = None;
        }
      }
    }
    ImGui::SameLine(200.f);
    ImGui::Checkbox("Live shader edit mode", &RtxOptions::Get()->useLiveShaderEditModeObject());

    showVsyncOptions(false);

    if (ImGui::CollapsingHeader("Camera", collapsingHeaderFlags)) {
      ImGui::Indent();

      RtCamera::showImguiSettings();

      {
        ImGui::PushID("CameraInfos");
        auto& cameraManager = ctx->getCommonObjects()->getSceneManager().getCameraManager();
        if (ImGui::CollapsingHeader("Types", collapsingHeaderClosedFlags)) {
          ImGui::Indent();
          constexpr static std::pair<CameraType::Enum, const char*> cameras[] = {
            { CameraType::Main,             "Main" },
            { CameraType::ViewModel,        "ViewModel" },
            { CameraType::Portal0,          "Portal0" },
            { CameraType::Portal1,          "Portal1" },
            { CameraType::Sky,              "Sky" },
            { CameraType::RenderToTexture,  "RenderToTexture" },
          };
          // C++20: should be static_assert with std::ranges::find_if
          assert(
            std::find_if(
              std::begin(cameras),
              std::end(cameras),
              [](const auto& p) { return p.first == CameraType::Unknown; })
            == std::end(cameras));
          static_assert(std::size(cameras) == CameraType::Count - 1);

          static auto printCamera = [](const char* name, const RtCamera* c) {
            if (ImGui::CollapsingHeader(name, collapsingHeaderFlags)) {
              ImGui::Indent();
              if (c) {
                ImGui::Text("Position: %.2f %.2f %.2f", c->getPosition().x, c->getPosition().y, c->getPosition().z);
                ImGui::Text("Direction: %.2f %.2f %.2f", c->getDirection().x, c->getDirection().y, c->getDirection().z);
                ImGui::Text("Vertical FOV: %.1f", c->getFov() * kRadiansToDegrees);
                ImGui::Text("Near / Far plane: %.1f / %.1f", c->getNearPlane(), c->getFarPlane());
                ImGui::Text(c->isLHS() ? "Left-handed" : "Right-handed");
              } else {
                ImGui::Text("Position: -");
                ImGui::Text("Direction: -");
                ImGui::Text("Vertical FOV: -");
                ImGui::Text("Near / Far plane: -");
                ImGui::Text("-");
              }
              ImGui::Unindent();
            }
          };

          for (const auto& [type, name] : cameras) {
            printCamera(name, cameraManager.isCameraValid(type) ? &cameraManager.getCamera(type) : nullptr);
          }
          ImGui::Unindent();
        }
        ImGui::PopID();
      }

      if (ImGui::CollapsingHeader("Camera Animation", collapsingHeaderClosedFlags)) {
        ImGui::Checkbox("Animate Camera", &RtxOptions::Get()->shakeCameraObject());
        cameraAnimationModeCombo.getKey(&RtxOptions::Get()->cameraAnimationModeObject());
        ImGui::DragFloat("Animation Amplitude", &RtxOptions::Get()->cameraAnimationAmplitudeObject(), 0.1f, 0.f, 1000.f, "%.2f", sliderFlags);
        ImGui::DragInt("Shake Period", &RtxOptions::Get()->cameraShakePeriodObject(), 0.1f, 1, 100, "%d", sliderFlags);
      }

      if (ImGui::CollapsingHeader("Advanced", collapsingHeaderClosedFlags)) {

        ImGui::Checkbox("Portals: Camera History Correction", &RtxOptions::Get()->rayPortalCameraHistoryCorrectionObject());
        ImGui::Checkbox("Portals: Camera In-Between Portals Correction", &RtxOptions::Get()->rayPortalCameraInBetweenPortalsCorrectionObject());

        if (RtxOptions::Get()->rayPortalCameraInBetweenPortalsCorrection()) {
          ImGui::Indent();

          ImGui::DragFloat("Portals: Camera In-Between Portals Correction Threshold", &RtxOptions::Get()->rayPortalCameraInBetweenPortalsCorrectionThresholdObject(), 0.01f, 0.0f, FLT_MAX, "%.3f", sliderFlags);

          ImGui::Unindent();
        }

        ImGui::Checkbox("Skip Objects Rendered with Unknown Camera", &RtxOptions::Get()->skipObjectsWithUnknownCameraObject());

        ImGui::Checkbox("Override Near Plane (if less than original)", &RtxOptions::Get()->enableNearPlaneOverrideObject());
        ImGui::BeginDisabled(!RtxOptions::Get()->enableNearPlaneOverride());
        ImGui::DragFloat("Desired Near Plane Distance", &RtxOptions::Get()->nearPlaneOverrideObject(), 0.01f, 0.0001f, FLT_MAX, "%.3f");
        ImGui::EndDisabled();
      }
      ImGui::Unindent();
    }

    if (ImGui::CollapsingHeader("Camera Sequence", collapsingHeaderClosedFlags)) {
      ImGui::Indent();
      RtCameraSequence::getInstance()->showImguiSettings();
      ImGui::Unindent();
    }

    if (ImGui::CollapsingHeader("Developer Options", collapsingHeaderFlags)) {
      ImGui::Indent();
      ImGui::Checkbox("Enable Instance Debugging", &RtxOptions::enableInstanceDebuggingToolsObject());
      ImGui::Checkbox("Disable Draw Calls Post RTX Injection", &RtxOptions::Get()->skipDrawCallsPostRTXInjectionObject());
      ImGui::Checkbox("Break into Debugger On Press of Key 'B'", &RtxOptions::enableBreakIntoDebuggerOnPressingBObject());
      if (ImGui::Checkbox("Block Input to Game in UI", &RtxOptions::Get()->blockInputToGameInUIObject())) {
        sendUIActivationMessage();
      }
      ImGui::Checkbox("Force Camera Jitter", &RtxOptions::Get()->forceCameraJitterObject());
      ImGui::DragIntRange2("Draw Call Range Filter", &RtxOptions::Get()->drawCallRangeObject(), 1.f, 0, INT32_MAX, nullptr, nullptr, ImGuiSliderFlags_AlwaysClamp);
      ImGui::InputInt("Instance Index Start", &RtxOptions::Get()->instanceOverrideInstanceIdxObject());
      ImGui::InputInt("Instance Index Range", &RtxOptions::Get()->instanceOverrideInstanceIdxRangeObject());
      ImGui::DragFloat3("Instance World Offset", &RtxOptions::Get()->instanceOverrideWorldOffsetObject(), 0.1f, -100.f, 100.f, "%.3f", sliderFlags);
      ImGui::Checkbox("Instance - Print Hash", &RtxOptions::Get()->instanceOverrideSelectedInstancePrintMaterialHashObject());

#ifdef REMIX_DEVELOPMENT
      ImGui::Checkbox("Show DLSS-RR Options", &RtxOptions::Get()->showRayReconstructionUIObject());
#endif

      ImGui::Unindent();
      ImGui::Checkbox("Throttle presents", &RtxOptions::Get()->enablePresentThrottleObject());
      if (RtxOptions::Get()->enablePresentThrottle()) {
        ImGui::Indent();
        ImGui::SliderInt("Present delay (ms)", &RtxOptions::Get()->presentThrottleDelayObject(), 1, 1000, "%d", sliderFlags);
        ImGui::Unindent();
      }
      ImGui::Checkbox("Hash Collision Detection", &HashCollisionDetectionOptions::enableObject());
      ImGui::Checkbox("Validate CPU index data", &RtxOptions::Get()->validateCPUIndexDataObject());
    }

    ImGui::PopItemWidth();
  }

  namespace {
    Vector2i tovec2i(const ImVec2& v) {
      return Vector2i { static_cast<int>(v.x), static_cast<int>(v.y) };
    };

    bool isWorldTextureSelectionAllowed() {
      // mouse cursor is not obstructed by any imgui window
      return !ImGui::GetIO().WantCaptureMouse;
    }

    bool isMaterialReplacement(SceneManager& sceneManager, XXH64_hash_t texHash) {
      return sceneManager.getAssetReplacer()->getReplacementMaterial(texHash) != nullptr;
    }

    std::string makeTextureInfo(XXH64_hash_t texHash, bool isMaterialReplacement) {
      auto iter = g_imguiTextureMap.find(texHash);
      if (iter == g_imguiTextureMap.end()) {
        return {};
      }
      const auto& imageInfo = iter->second.imageView->imageInfo();

      const auto isRT = (imageInfo.usage & VK_IMAGE_USAGE_COLOR_ATTACHMENT_BIT);

      const auto vkFormatName = (std::stringstream{} << imageInfo.format).str();
      const auto formatName = std::string_view { vkFormatName }.substr(std::string_view{"VK_FORMAT_"}.length());

      auto str = std::ostringstream {};
      str << (isMaterialReplacement ? "Replaced material" : "Legacy material") << '\n';
      str << (isRT ? "Render Target " : "Texture ") << imageInfo.extent.width << 'x' << imageInfo.extent.height << '\n';
      str << formatName << '\n';
      str << "Hash: " << hashToString(texHash) << '\n';
      
      return str.str();
    }

    void toggleTextureSelection(XXH64_hash_t textureHash, const char* uniqueId, fast_unordered_set& textureSet) {
      if (textureHash == kEmptyHash) {
        return;
      }

      const char* action;
      if (textureSet.find(textureHash) != textureSet.end()) {
        textureSet.erase(textureHash);
        action = "removed";
      } else {
        textureSet.insert(textureHash);
        action = "added";
      }

      char buffer[256];
      sprintf_s(buffer, "%s - %s %016llX\n", uniqueId, action, textureHash);
      Logger::info(buffer);
    }

    fast_unordered_set* findTextureSetByUniqueId(const char* uniqueId) {
      if (uniqueId) {
        for (RtxTextureOption& category : rtxTextureOptions) {
          if (strcmp(category.uniqueId, uniqueId) == 0) {
            return &category.textureSetOption->getValue();
          }
        }
      }
      return nullptr;
    }

    namespace texture_popup {
      constexpr char POPUP_NAME[] = "rtx_texture_selection_popup";

      bool lastOpenCategoryActive { false };
      std::string lastOpenCategoryId {};

      bool g_wasLeftClick { false };

      // need to keep a reference to a texture that was passed to 'open()',
      // as 'open()' is called only once, but popup needs to reference that texture throughout open-close
      std::atomic<XXH64_hash_t> g_holdingTexture {};
      bool g_openWhenAvailable {};

      void openImguiPopupOrToogle() {
        // don't show popup window and toggle the list directly,
        // if was a left mouse click in the splitted lists
        bool toggleWithoutPopup = ImGUI::showLegacyTextureGui() &&
                                  g_wasLeftClick &&
                                  !lastOpenCategoryId.empty();
        g_wasLeftClick = false;

        if (toggleWithoutPopup) {
          if (auto textureSet = findTextureSetByUniqueId(lastOpenCategoryId.c_str())) {
            toggleTextureSelection(g_holdingTexture.load(),
                                   lastOpenCategoryId.c_str(),
                                   *textureSet);
          }
        } else {
          ImGui::OpenPopup(POPUP_NAME);
        }
      }

      void open(std::optional<XXH64_hash_t> texHash) {
        g_holdingTexture.exchange(texHash.value_or(kEmptyHash));
        g_openWhenAvailable = false;
        // no need to wait, open immediately
        openImguiPopupOrToogle();
      }

      void openAsync() {
        g_holdingTexture.exchange(kEmptyHash);
        g_openWhenAvailable = true;
      }

      bool isOpened() {
        return ImGui::IsPopupOpen(POPUP_NAME);
      }

      // Returns a texture hash that it holds, if the popup is opened.
      // Must be called every frame.
      std::optional<XXH64_hash_t> produce(SceneManager& sceneMgr) {
        // delayed open, if waiting async to set g_holdingTexture
        if (g_openWhenAvailable) {
          if (g_holdingTexture.load() != kEmptyHash) {
            openImguiPopupOrToogle();
            g_openWhenAvailable = false;
          }
        }
        
        if (ImGui::BeginPopup(POPUP_NAME)) {
          const XXH64_hash_t texHash = g_holdingTexture.load();
          if (texHash != kEmptyHash) {
            ImGui::Text("Texture Info:\n%s", makeTextureInfo(texHash, isMaterialReplacement(sceneMgr, texHash)).c_str());
            if (ImGui::Button("Copy Texture hash##texture_popup")) {
              ImGui::SetClipboardText(hashToString(texHash).c_str());
            }
            uint32_t textureFeatureFlags = 0;
            auto& pair = g_imguiTextureMap.find(texHash);
            if (pair != g_imguiTextureMap.end()) {
              textureFeatureFlags = pair->second.textureFeatureFlags;
            }
            for (auto& rtxOption : rtxTextureOptions) {
              rtxOption.bufferToggle = rtxOption.textureSetOption->getValue().count(texHash) > 0;
              if ((rtxOption.featureFlagMask & textureFeatureFlags) != rtxOption.featureFlagMask) {
                // option requires a feature, but the texture doesn't have that feature.
                continue;
              }
              if (IMGUI_ADD_TOOLTIP(ImGui::Checkbox(rtxOption.displayName, &rtxOption.bufferToggle), rtxOption.textureSetOption->getDescription())) {
                toggleTextureSelection(texHash, rtxOption.uniqueId, rtxOption.textureSetOption->getValue());
              }
            }
            ImGui::EndPopup();
            return texHash;
          }
          ImGui::EndPopup();
          return {};
        } else {
          // popup is closed, forget texture
          g_holdingTexture.exchange(kEmptyHash);
          return {};
        }
      }
    }

    // NOTE: this is temporary, might need to show a full replacement material info
    namespace replacement_popup {
      double g_startTime { 0 };

      void open(uint32_t surfMaterialIndex) {
        g_startTime = ImGui::GetTime();
      }

      // Must be called every frame.
      std::optional< uint32_t > produce(SceneManager& sceneMgr) {
        // if mouse is now over imgui windows or there was a click, close this tooltip
        if (ImGui::GetIO().WantCaptureMouse ||
            ImGui::IsMouseClicked(ImGuiMouseButton_Left) ||
            ImGui::IsMouseClicked(ImGuiMouseButton_Middle) ||
            ImGui::IsMouseClicked(ImGuiMouseButton_Right)) {
          g_startTime = 0;
        }
        if (ImGui::GetTime() - g_startTime < 1.5f) {
          ImGui::SetTooltip("Replacement material");
        }
        return {};
      }
    }

    float fract(float v) {
      return v - std::floor(v);
    }

    // should be in sync with post_fx_highlight.comp.slang::highlightIntensity(),
    // so animation of post-effect highlight and UI are same
    float animatedHighlightIntensity(uint64_t timeSinceStartMS) {
      const float ymax = 0.65f;
      float t10 = 1.0f - fract(static_cast<float>(timeSinceStartMS) / 1000.0f);
      return clamp(t10 > ymax ? t10 - (1.0f - ymax) : t10, 0.0f, 1.0f) / ymax;
    }

    constexpr const char* Uncategorized = "_nocategory";
  } // anonymous namespace

  void ImGUI::showTextureSelectionGrid(const Rc<DxvkContext>& ctx, const char* uniqueId, const uint32_t texturesPerRow, const float thumbnailSize, const float minChildHeight) {
    ImGui::PushID(uniqueId);
    auto common = ctx->getCommonObjects();
    uint32_t cnt = 0;
    float x = 0;
    const float startX = ImGui::GetCursorPosX();
    const float thumbnailSpacing = ImGui::GetStyle().ItemSpacing.x;
    const float thumbnailPadding = ImGui::GetStyle().CellPadding.x;

    bool isListFiltered = false;
    RtxTextureOption listRtxOption{};

    for (auto rtxOption : rtxTextureOptions) {
      if (strcmp(rtxOption.uniqueId, uniqueId) == 0) {
        listRtxOption = rtxOption;
        isListFiltered = true;
        break;
      }
    }

    const ImVec2 availableSize = ImGui::GetContentRegionAvail();
    const float childWindowHeight = minChildHeight <= 600.0f ? minChildHeight
                                                             : availableSize.y < 600 ? 600.0f : availableSize.y;
    ImGuiWindowFlags window_flags = ImGuiWindowFlags_None;
    ImGui::BeginChild(str::format("Child", uniqueId).c_str(), ImVec2(availableSize.x, childWindowHeight), false, window_flags);

    bool clickedOnTextureButton = false;
    static std::atomic<XXH64_hash_t> g_jumpto {};

    const XXH64_hash_t textureInPopup = texture_popup::g_holdingTexture.load();

    auto foundTextureHash = std::optional<XXH64_hash_t> {};
    auto highlightColor = HighlightColor::World;

    for (auto& [texHash, texImgui] : g_imguiTextureMap) {
      bool textureHasSelection = false;

      if (isListFiltered) {
        auto& textureSet = listRtxOption.textureSetOption->getValue();
        textureHasSelection = textureSet.find(texHash) != textureSet.end();

        if ((listRtxOption.featureFlagMask & texImgui.textureFeatureFlags) != listRtxOption.featureFlagMask) {
          // If the list needs to be filtered by texture feature, skip it for this category.
          continue;
        }
      } else {
        for (const auto rtxOption : rtxTextureOptions) {
          auto& textureSet = rtxOption.textureSetOption->getValue();
          textureHasSelection = textureSet.find(texHash) != textureSet.end();
          if (textureHasSelection) {
            break;
          }
        }
      }

      if (legacyTextureGuiShowAssignedOnly()) {
        if (std::string_view { uniqueId } == Uncategorized) {
          if (textureHasSelection) {
            continue; // Currently handling the uncategorized texture tab and current texture is assigned to a category -> skip
          }
        } else {
          if (!textureHasSelection) {
            continue; // Texture is not assigned to this category -> skip
          }
        }
      }

      if (texHash == textureInPopup || texHash == g_jumpto.load()) {
        const auto blueColor = ImGui::GetStyleColorVec4(ImGuiCol_Button);
        const auto nvidiaColor = ImVec4(0.462745f, 0.725490f, 0.f, 1.f);

        const auto color = (texHash == textureInPopup ? blueColor : nvidiaColor);
        const float anim = animatedHighlightIntensity(common->getSceneManager().getGameTimeSinceStartMS());
        ImGui::PushStyleColor(ImGuiCol_Button, ImVec4(anim * color.x, anim * color.y, anim * color.z, 1.f));
      } else if (textureHasSelection) {
        ImGui::PushStyleColor(ImGuiCol_Button, ImVec4(0.996078f, 0.329412f, 0.f, 1.f));
      } else {
        ImGui::PushStyleColor(ImGuiCol_Button, ImVec4(0.f, 0.f, 0.f, 1.00f));
      }

      // Lazily create the tex ID ImGUI wants
      if (texImgui.texID == VK_NULL_HANDLE) {
        texImgui.texID = ImGui_ImplVulkan_AddTexture(VK_NULL_HANDLE, texImgui.imageView->handle(), VK_IMAGE_LAYOUT_GENERAL);

        if (texImgui.texID == VK_NULL_HANDLE) {
          ONCE(Logger::err("Failed to allocate ImGUI handle for texture, likely because we're trying to render more textures than VkDescriptorPoolCreateInfo::maxSets.  As such, we will truncate the texture list to show only what we can."));
          return;
        }
      }

      const auto& imageInfo = texImgui.imageView->imageInfo();

      // Calculate thumbnail extent with respect to image aspect
      const float aspect = static_cast<float>(imageInfo.extent.width) / imageInfo.extent.height;
      const ImVec2 extent {
        aspect >= 1.f ? thumbnailSize : thumbnailSize * aspect,
        aspect <= 1.f ? thumbnailSize : thumbnailSize / aspect
      };

      // Align thumbnail image button
      const float y = ImGui::GetCursorPosY();
      ImGui::SetCursorPosX(x + startX + (thumbnailSize - extent.x) / 2.f);
      ImGui::SetCursorPosY(y + (thumbnailSize - extent.y) / 2.f);

      if (ImGui::ImageButton(texImgui.texID, extent)) {
        clickedOnTextureButton = true;
        texture_popup::g_wasLeftClick = true;
      }

      if (!showLegacyTextureGui() || uniqueId == texture_popup::lastOpenCategoryId) {
        if (g_jumpto.load() == texHash) {
          ImGui::SetScrollHereY(0);
          g_jumpto.exchange(kEmptyHash);
        }
      }

      if (!texture_popup::isOpened()) {
        // if ImageButton is hovered
        if (ImGui::IsItemHovered()) {
          // imgui doesn't have right-click on a button, emulate it
          if (showLegacyTextureGui()) {
            if (ImGui::IsMouseReleased(ImGuiMouseButton_Right)) {
              clickedOnTextureButton = true;
              texture_popup::g_wasLeftClick = false;
            }
          }

          foundTextureHash = texHash;
          highlightColor = HighlightColor::UI;

          // show additional info
          std::string rtxTextureSelection;
          for (auto& rtxOption : rtxTextureOptions) {
            if (rtxOption.textureSetOption->getValue().count(texHash) > 0) {
              if (rtxTextureSelection.empty()) {
                rtxTextureSelection = "\n";
              }
              rtxTextureSelection = str::format(rtxTextureSelection, " - ", rtxOption.displayName, "\n");
            }
          }
          ImGui::SetTooltip("%s(Left click to assign categories. Middle click to copy a texture hash.)\n\nCurrent categories:%s",
                            makeTextureInfo(texHash, isMaterialReplacement(common->getSceneManager(), texHash)).c_str(),
                            rtxTextureSelection.empty() ? "\n - None\n" : rtxTextureSelection.c_str());
          if (ImGui::IsMouseReleased(ImGuiMouseButton_Middle)) {
            ImGui::SetClipboardText(hashToString(texHash).c_str());
          }
          texture_popup::lastOpenCategoryId = uniqueId;
        }
      }

      ImGui::PopStyleColor(1);

      if (++cnt % texturesPerRow != 0) {
        x += thumbnailSize + thumbnailSpacing + thumbnailPadding;
        ImGui::SetCursorPosY(y);
      } else {
        x = 0;
        ImGui::SetCursorPosY(y + thumbnailSize + thumbnailSpacing + thumbnailPadding);
      }
    }

    // popup for texture selection from world / ui
    // Only the "active" category is allowed to control the texture popup and highlighting logic
    if (!showLegacyTextureGui() || uniqueId == texture_popup::lastOpenCategoryId) {
      const bool wasUIClick = 
        !texture_popup::isOpened() && 
        clickedOnTextureButton;

      const bool wasWorldClick =
        isWorldTextureSelectionAllowed() &&
        !texture_popup::isOpened() &&
        !clickedOnTextureButton && 
        (ImGui::IsMouseClicked(ImGuiMouseButton_Left) || ImGui::IsMouseClicked(ImGuiMouseButton_Right));

      if (wasUIClick) {
        texture_popup::open(foundTextureHash);
      } else if (wasWorldClick) {
        texture_popup::g_wasLeftClick = ImGui::IsMouseClicked(ImGuiMouseButton_Left);
        // open as empty
        texture_popup::openAsync();
        // and make a request on a mouse click
        common->metaDebugView().ObjectPicking.request(
          tovec2i(ImGui::GetMousePos()),
          tovec2i(ImGui::GetMousePos()) + Vector2i { 1, 1 },

          // and callback on result:
          [](std::vector<ObjectPickingValue>&& objectPickingValues, std::optional<XXH64_hash_t> legacyTextureHash) {
            // assert(legacyTextureHash);
            // found asynchronously the legacy texture hash, place it into texture_popup; so we would highlight it
            texture_popup::g_holdingTexture.exchange(legacyTextureHash.value_or(kEmptyHash));
            // move UI menu focus
            g_jumpto.exchange(legacyTextureHash.value_or(kEmptyHash));
          });
      }

      if (wasUIClick) {
        texture_popup::lastOpenCategoryId = uniqueId;
      }

      auto texHashToHighlight = std::optional<XXH64_hash_t>{};

      // top priority for what's inside a currently open texture popup
      if (auto texInPopup = texture_popup::produce(common->getSceneManager())) {
        texHashToHighlight = *texInPopup;
        highlightColor = HighlightColor::UI;
      } else {
        if (foundTextureHash) {
          texHashToHighlight = *foundTextureHash;
        }
      }

      if (texHashToHighlight) {
        common->metaDebugView().Highlighting.requestHighlighting(*texHashToHighlight, highlightColor, ctx->getDevice()->getCurrentFrameId());
      } else {
        // if no hash to highlight: world -- highlight under a mouse cursor, ui - just desaturate
        if (isWorldTextureSelectionAllowed()) {
          common->metaDebugView().Highlighting.requestHighlighting(tovec2i(ImGui::GetMousePos()), highlightColor, ctx->getDevice()->getCurrentFrameId());
        } else {
          common->metaDebugView().Highlighting.requestHighlighting(XXH64_hash_t { kEmptyHash }, HighlightColor::UI, ctx->getDevice()->getCurrentFrameId());
        }
      }

      // checked after the last 'showTextureSelectionGrid' call to see if saved category is still active
      texture_popup::lastOpenCategoryActive = true;
    }

    ImGui::EndChild();

    ImGui::NewLine();
    ImGui::PopID();
  }

  void ImGUI::showEnhancementsWindow(const Rc<DxvkContext>& ctx) {
    ImGui::PushItemWidth(200);

    m_capture->show(ctx);
    
    if(ImGui::CollapsingHeader("Enhancements", collapsingHeaderFlags | ImGuiTreeNodeFlags_DefaultOpen)) {
      ImGui::Indent();
      showEnhancementsTab(ctx);
      ImGui::Unindent();
    }
  }
  
  void ImGUI::showEnhancementsTab(const Rc<DxvkContext>& ctx) {
    if (!ctx->getCommonObjects()->getSceneManager().areReplacementsLoaded()) {
      ImGui::Text("No USD enhancements detected, the following options have been disabled.  See documentation for how to use enhancements with Remix.");
    }

    ImGui::BeginDisabled(!ctx->getCommonObjects()->getSceneManager().areReplacementsLoaded());
    ImGui::Checkbox("Enable Enhanced Assets", &RtxOptions::Get()->enableReplacementAssetsObject());
    {
      ImGui::Indent();
      ImGui::BeginDisabled(!RtxOptions::Get()->enableReplacementAssets());

      ImGui::Checkbox("Enable Enhanced Materials", &RtxOptions::Get()->enableReplacementMaterialsObject());
      ImGui::Checkbox("Enable Enhanced Meshes", &RtxOptions::Get()->enableReplacementMeshesObject());
      ImGui::Checkbox("Enable Enhanced Lights", &RtxOptions::Get()->enableReplacementLightsObject());

      ImGui::Separator();

      ImGui::Checkbox("Force High Resolution Textures", &RtxOptions::Get()->forceHighResolutionReplacementTexturesObject());
      ImGui::Checkbox("Enable Adaptive Texture Resolution", &RtxOptions::Get()->enableAdaptiveResolutionReplacementTexturesObject());
      ImGui::DragInt("Minimum Mip Map Level", &RtxOptions::Get()->minReplacementTextureMipMapLevelObject(), 0.1f, 0, 16, "%d", sliderFlags);

      ImGui::Checkbox("Reload Texture When Resolution Changed", &RtxOptions::Get()->reloadTextureWhenResolutionChangedObject());

      ImGui::EndDisabled();
      ImGui::Unindent();
    }
    ImGui::EndDisabled();
    ImGui::Separator();
    ImGui::Checkbox("Highlight Legacy Materials (flash red)", &RtxOptions::Get()->useHighlightLegacyModeObject());
    ImGui::Checkbox("Highlight Legacy Meshes with Shared Vertex Buffers (dull purple)", &RtxOptions::Get()->useHighlightUnsafeAnchorModeObject());
    ImGui::Checkbox("Highlight Replacements with Unstable Anchors (flash red)", &RtxOptions::Get()->useHighlightUnsafeReplacementModeObject());

  }

  namespace {
    std::optional<float> calculateTextureCategoryHeight(bool onlySelected, const char* uniqueId,
                                                        uint32_t numThumbnailsPerRow, float thumbnailSize) {
      constexpr float HeightLimit = 600;
      if (strcmp(uniqueId, Uncategorized) == 0) {
        return HeightLimit;
      }

      const fast_unordered_set* selected = nullptr;
      if (onlySelected) {
        const auto found = std::find_if(rtxTextureOptions.begin(), rtxTextureOptions.end(),
          [&](const RtxTextureOption& o) {
            return strcmp(o.uniqueId, uniqueId) == 0;
          });
        if (found == rtxTextureOptions.end() || !found->textureSetOption) {
          assert(0);
          return {};
        }
        selected = &found->textureSetOption->getValue();
      }

      float height = -1;
      uint32_t textureCount = 0;
      for (const auto& [texHash, texImgui] : g_imguiTextureMap) {
        if (selected) {
          if (selected->find(texHash) == selected->end()) {
            continue;
          }
        }
        textureCount++;

        uint32_t rows = (textureCount + numThumbnailsPerRow - 1) / numThumbnailsPerRow;
        height = rows * thumbnailSize + 16.0f;
        if (height >= HeightLimit) {
          return HeightLimit;
        }
      }
      if (height <= 0) {
        return {};
      }
      assert(height >= thumbnailSize);
      return height;
    }
  }

  void ImGUI::showSetupWindow(const Rc<DxvkContext>& ctx) {
    static auto spacing = []() {
      ImGui::Dummy({ 0,2 });
    };
    static auto separator = []() {
      spacing();
      ImGui::Separator();
      spacing();
    };

    constexpr ImGuiTabBarFlags tab_bar_flags = ImGuiTabBarFlags_NoCloseWithMiddleMouseButton;
    constexpr ImGuiTabItemFlags tab_item_flags = ImGuiTabItemFlags_NoCloseWithMiddleMouseButton;
    if (!ImGui::BeginTabBar("##showSetupWindow", tab_bar_flags)) {
      return;
    }
    ImGui::PushItemWidth(200);

    texture_popup::lastOpenCategoryActive = false;

    const float thumbnailScale = RtxOptions::textureGridThumbnailScale();
    const float thumbnailSize = (120.f * thumbnailScale);
    const float thumbnailSpacing = ImGui::GetStyle().ItemSpacing.x;
    const float thumbnailPadding = ImGui::GetStyle().CellPadding.x;
    const uint32_t numThumbnailsPerRow = uint32_t(std::max(1.f, (m_windowWidth - 18.f) / (thumbnailSize + thumbnailSpacing + thumbnailPadding * 2.f)));

    if (IMGUI_ADD_TOOLTIP(ImGui::BeginTabItem("Step 1: Categorize Textures", nullptr, tab_item_flags), "Select texture definitions for Remix")) {
      spacing();
      ImGui::Checkbox("Preserve discarded textures", &RtxOptions::Get()->keepTexturesForTaggingObject());
      separator();

      // set thumbnail size
      {
        constexpr int step = 25;
        int percentage = static_cast<int>(round(100.f * RtxOptions::textureGridThumbnailScale()));

        float buttonsize = ImGui::GetFont() ? ImGui::GetFont()->FontSize * 1.3f : 4;
        if (ImGui::Button("-##thumbscale", { buttonsize, buttonsize })) {
          percentage = std::max(25, percentage - step);
        }
        ImGui::SameLine();
        if (ImGui::Button("+##thumbscale", { buttonsize, buttonsize })) {
          percentage = std::min(300, percentage + step);
        }
        ImGui::SameLine();
        ImGui::Text("Texture Thumbnail Scale: %d%%", percentage);
        if (ImGui::IsItemHovered()) {
          ImGui::SetTooltipUnformatted(RtxOptions::textureGridThumbnailScaleDescription());
        }

        RtxOptions::textureGridThumbnailScaleRef() = static_cast<float>(percentage) / 100.f;
      }

      ImGui::Checkbox("Split Texture Category List", &showLegacyTextureGuiObject());
      ImGui::BeginDisabled(!showLegacyTextureGui());
      ImGui::Checkbox("Only Show Assigned Textures in Category Lists", &legacyTextureGuiShowAssignedOnlyObject());
      ImGui::EndDisabled();

      separator();

      if (showLegacyTextureGui()) {
        ImGui::TextUnformatted(
          "Hover over an object on screen, or an icon in the grid below.\n"
          "Left click to toggle the currently active category.\n"
          "Right click to open a category selection window.");
      } else {
        ImGui::TextUnformatted(
          "Hover over an object on screen, or an icon in the grid below.\n"
          "Left click to open a category selection window.");
      }

      spacing();

      if (!showLegacyTextureGui()) {
        showTextureSelectionGrid(ctx, Uncategorized, numThumbnailsPerRow, thumbnailSize);
      } else {

        auto showLegacyGui = [&](const char* uniqueId, const char* displayName, const char* description) {
          const bool countOnlySelected = legacyTextureGuiShowAssignedOnly() && !(strcmp(uniqueId, Uncategorized) == 0);
          const auto height = calculateTextureCategoryHeight(countOnlySelected, uniqueId, numThumbnailsPerRow, thumbnailSize);
          if (!height.has_value()) {
            ImGui::BeginDisabled(true);
            const auto label = displayName + std::string { " [Empty]" };
            ImGui::CollapsingHeader(label.c_str(), collapsingHeaderClosedFlags);
            ImGui::EndDisabled();
            return;
          }
          const bool isForToggle = (texture_popup::lastOpenCategoryId == uniqueId);
          if (isForToggle) {
            ImGui::PushStyleColor(ImGuiCol_Header, ImVec4 { 0.996078f, 0.329412f, 0.f, 1.f });
            ImGui::PushStyleColor(ImGuiCol_HeaderHovered, ImVec4 { 0.996078f, 0.329412f, 0.f, 1.f });
          }
          if (IMGUI_ADD_TOOLTIP(ImGui::CollapsingHeader(displayName, collapsingHeaderClosedFlags), description)) {
            if (height) {
              if (ImGui::IsItemToggledOpen() || texture_popup::lastOpenCategoryId.empty()) {
                // Update last opened category ID if texture category (ImGui::CollapsingHeader) was just toggled open or if ID is empty
                texture_popup::lastOpenCategoryId = uniqueId;
              }

              showTextureSelectionGrid(ctx, uniqueId, numThumbnailsPerRow, thumbnailSize, *height);
            }
          }
          if (isForToggle) {
            ImGui::PopStyleColor(2);
          }
        };

        if (legacyTextureGuiShowAssignedOnly()) {
          showLegacyGui(Uncategorized, "Uncategorized", "Textures that are not assigned to any category");
          spacing();
        }
        for (const RtxTextureOption& category : rtxTextureOptions) {
          showLegacyGui(category.uniqueId, category.displayName, category.textureSetOption->getDescription());
        }

        // Check if last saved category was closed this frame
        if (!texture_popup::lastOpenCategoryActive) {
          texture_popup::lastOpenCategoryId.clear();
        }
      }

      separator();
      ImGui::EndTabItem();
    }

    if (ImGui::BeginTabItem("Step 2: Parameter Tuning", nullptr, tab_item_flags)) {
      spacing();
      ImGui::DragFloat("Scene Unit Scale", &RtxOptions::Get()->sceneScaleObject(), 0.00001f, 0.00001f, FLT_MAX, "%.5f", sliderFlags);
      ImGui::Checkbox("Scene Z-Up", &RtxOptions::Get()->zUpObject());
      ImGui::Checkbox("Scene Left-Handed Coordinate System", &RtxOptions::Get()->leftHandedCoordinateSystemObject());
      fusedWorldViewModeCombo.getKey(&RtxOptions::Get()->fusedWorldViewModeRef());
      ImGui::Separator();

      ImGui::DragFloat("Unique Object Search Distance", &RtxOptions::Get()->uniqueObjectDistanceObject(), 0.01f, FLT_MIN, FLT_MAX, "%.3f", sliderFlags);
      ImGui::Separator();

      ImGui::DragFloat("Vertex Color Strength", &RtxOptions::Get()->vertexColorStrengthObject(), 0.001f, 0.0f, 1.0f);
      ImGui::Separator();

      if (ImGui::CollapsingHeader("Heuristics", collapsingHeaderClosedFlags)) {
        ImGui::Indent();
        ImGui::Checkbox("Orthographic Is UI", &D3D9Rtx::orthographicIsUIObject());
        ImGui::Checkbox("Allow Cubemaps", &D3D9Rtx::allowCubemapsObject());
        ImGui::Checkbox("Always Calculate AABB (For Instance Matching)", &RtxOptions::Get()->enableAlwaysCalculateAABBObject());
        ImGui::Unindent();
      }

      if (ImGui::CollapsingHeader("Texture Parameters", collapsingHeaderClosedFlags)) {
        ImGui::Indent();
        ImGui::DragFloat("Force Cutout Alpha", &RtxOptions::Get()->forceCutoutAlphaObject(), 0.01f, 0.0f, 1.0f, "%.3f", sliderFlags);
        ImGui::DragFloat("World Space UI Background Offset", &RtxOptions::Get()->worldSpaceUiBackgroundOffsetObject(), 0.01f, -FLT_MAX, FLT_MAX, "%.3f", sliderFlags);
        ImGui::Checkbox("Ignore last texture stage", &RtxOptions::ignoreLastTextureStageObject());
        ImGui::Checkbox("Enable Multiple Stage Texture Factor Blending", &RtxOptions::enableMultiStageTextureFactorBlendingObject());
        ImGui::Unindent();
      }

      if (ImGui::CollapsingHeader("Shader Support (Experimental)", collapsingHeaderClosedFlags)) {
        ImGui::Indent();
        ImGui::Checkbox("Capture Vertices from Shader", &D3D9Rtx::useVertexCaptureObject());
        ImGui::Checkbox("Capture Normals from Shader", &D3D9Rtx::useVertexCapturedNormalsObject());
        ImGui::Separator();
        ImGui::Checkbox("Use World Transforms", &D3D9Rtx::useWorldMatricesForShadersObject());
        ImGui::Unindent();
      }

      if (ImGui::CollapsingHeader("View Model", collapsingHeaderClosedFlags)) {
        ImGui::Indent();
        ImGui::Checkbox("Enable View Model", &RtxOptions::ViewModel::enableObject());
        ImGui::SliderFloat("Max Z Threshold", &RtxOptions::ViewModel::maxZThresholdObject(), 0.0f, 1.0f);
        ImGui::Checkbox("Virtual Instances", &RtxOptions::ViewModel::enableVirtualInstancesObject());
        ImGui::Checkbox("Perspective Correction", &RtxOptions::ViewModel::perspectiveCorrectionObject());
        ImGui::DragFloat("Scale", &RtxOptions::ViewModel::scaleObject(), 0.01f, 0.01f, 2.0f);
        ImGui::Unindent();
      }

      if (ImGui::CollapsingHeader("Sky Tuning", collapsingHeaderClosedFlags)) {
        ImGui::Indent();
        ImGui::DragFloat("Sky Brightness", &RtxOptions::Get()->skyBrightnessObject(), 0.01f, 0.01f, FLT_MAX, "%.3f", sliderFlags);
        ImGui::InputInt("First N Untextured Draw Calls", &RtxOptions::Get()->skyDrawcallIdThresholdObject(), 1, 1, 0);
        ImGui::SliderFloat("Sky Min Z Threshold", &RtxOptions::Get()->skyMinZThresholdObject(), 0.0f, 1.0f);
        skyAutoDetectCombo.getKey(&RtxOptions::Get()->skyAutoDetectObject());

        if (ImGui::CollapsingHeader("Advanced", collapsingHeaderClosedFlags)) {
          ImGui::Indent();

          ImGui::Checkbox("Reproject Sky to Main Camera", &RtxOptions::skyReprojectToMainCameraSpaceObject());
          {
            ImGui::BeginDisabled(!RtxOptions::skyReprojectToMainCameraSpace());
            ImGui::DragFloat("Reprojected Sky Scale", &RtxOptions::skyReprojectScaleObject(), 1.0f, 0.1f, 1000.0f);
            ImGui::EndDisabled();
          }
          ImGui::DragFloat("Sky Auto-Detect Unique Camera Search Distance", &RtxOptions::skyAutoDetectUniqueCameraDistanceObject(), 1.0f, 0.1f, 1000.0f);

          ImGui::Checkbox("Force HDR sky", &RtxOptions::Get()->skyForceHDRObject());

          static const char* exts[] = { "256 (1.5MB vidmem)", "512 (6MB vidmem)", "1024 (24MB vidmem)",
            "2048 (96MB vidmem)", "4096 (384MB vidmem)", "8192 (1.5GB vidmem)" };

          static int extIdx;
          extIdx = std::clamp(bit::tzcnt(RtxOptions::Get()->skyProbeSide()), 8u, 13u) - 8;

          ImGui::Combo("Sky Probe Extent", &extIdx, exts, IM_ARRAYSIZE(exts));
          RtxOptions::Get()->skyProbeSideRef() = 1 << (extIdx + 8);

          ImGui::Unindent();
        }
        ImGui::Unindent();
      }

      auto common = ctx->getCommonObjects();
      common->getSceneManager().getLightManager().showImguiSettings();

      showMaterialOptions();

      if (ImGui::CollapsingHeader("Fog Tuning", collapsingHeaderClosedFlags)) {
        ImGui::Indent();
        ImGui::PushID("FogInfos");
        if (ImGui::CollapsingHeader("Explanation", collapsingHeaderClosedFlags)) {
          ImGui::Indent();
          ImGui::TextWrapped("In D3D9, every draw call comes with its own fog settings."
            " In Remix pathtracing, all rays need to use the same fog setting."
            " So Remix will choose the earliest valid non-sky fog to use."

            "\n\nIn some games, fog can be used to indicate the player is inside some "
            "translucent medium, like being underwater.  In path tracing this is "
            "better represented as starting inside a translucent material.  To "
            "support this, you can copy one or more of the fog hashes listed below, "
            "and specify a translucent replacement material in your mod.usda."

            "\n\nThis replacement material should share transmittance and ior properties"
            " with your water material, but does not need any textures set."

            "\n\nReplacing a given fog state with a translucent material will disable that "
            "fog."
          );
          ImGui::Unindent();
        }

        constexpr static const char* fogModes[] = {
          "D3DFOG_NONE",
          "D3DFOG_EXP",
          "D3DFOG_EXP2",
          "D3DFOG_LINEAR",
        };

        {
          const std::lock_guard<std::mutex> lock(g_imguiFogMapMutex);
          for (const auto& pair : g_imguiFogMap) {
            const std::string hashString = hashToString(pair.first);
            const char* replaced = ctx->getCommonObjects()->getSceneManager().getAssetReplacer()->getReplacementMaterial(pair.first) ? 
              " (Replaced)" : "";
            const char* usedAsMain = (g_usedFogStateHash == pair.first) ? " (Used for Rendering)" : "";
            ImGui::Text("Hash: %s%s%s", hashString.c_str(), replaced, usedAsMain);
            const FogState& fog = pair.second;
            ImGui::Indent();

            if (ImGui::Button(str::format("Copy hash to clipboard##fog_list", hashString).c_str())) {
              ImGui::SetClipboardText(hashString.c_str());
            }
            if (uint32_t(fog.mode) < 4) {
              ImGui::Text("Mode: %s", fogModes[uint32_t(fog.mode)]);
            } else {
              ImGui::Text("Mode: unknown enum value: %u", uint32_t(fog.mode));
            }
            ImGui::Text("Color: %.2f %.2f %.2f", fog.color.r, fog.color.g, fog.color.b);
            ImGui::Text("Scale: %.2f", fog.scale);
            ImGui::Text("End: %.2f", fog.end);
            ImGui::Text("Density: %.2f", fog.density);
            
            ImGui::Unindent();
          }
        }
        ImGui::PopID();
        ImGui::Unindent();
      }

      separator();
      ImGui::EndTabItem();
    }

    ImGui::PopItemWidth();
    ImGui::EndTabBar();
  }

  void ImGUI::setupStyle(ImGuiStyle* dst) {
    ImGuiStyle* style = dst ? dst : &ImGui::GetStyle();

    style->Colors[ImGuiCol_ModalWindowDimBg] = ImVec4(0.f, 0.f, 0.f, 0.4f);
    style->TabRounding = 1;
  }

  void ImGUI::showVsyncOptions(bool enableDLFGGuard) {
    // we should never get here without a swapchain, so we must have latched the vsync value already
    assert(RtxOptions::Get()->enableVsync() != EnableVsync::WaitingForImplicitSwapchain);
    
    if (enableDLFGGuard && DxvkDLFG::enable()) {
      ImGui::BeginDisabled();
    }

    bool vsyncEnabled = RtxOptions::Get()->enableVsync() == EnableVsync::On;
    ImGui::Checkbox("Enable V-Sync", &vsyncEnabled);
    RtxOptions::Get()->enableVsyncRef() = vsyncEnabled ? EnableVsync::On : EnableVsync::Off;

    ImGui::BeginDisabled();
    ImGui::Indent();
    ImGui::TextWrapped("This setting overrides the native game's V-Sync setting.");
    ImGui::Unindent();
    ImGui::EndDisabled();
    
    if (enableDLFGGuard && DxvkDLFG::enable()) {
      ImGui::Indent();
      ImGui::TextWrapped("When Frame Generation is active, V-Sync is automatically disabled.");
      ImGui::Unindent();

      ImGui::EndDisabled();
    }
  }

  void ImGUI::showDLFGOptions(const Rc<DxvkContext>& ctx) {
    const bool supportsDLFG = ctx->getCommonObjects()->metaNGXContext().supportsDLFG() && !ctx->getCommonObjects()->metaDLFG().hasDLFGFailed();
    if (!supportsDLFG) {
      ImGui::BeginDisabled();
    }

    m_userGraphicsSettingChanged |= ImGui::Checkbox("Enable DLSS Frame Generation", &DxvkDLFG::enableObject());
    const auto& reason = ctx->getCommonObjects()->metaNGXContext().getDLFGNotSupportedReason();
    if (reason.size()) {
      ImGui::SetTooltipToLastWidgetOnHover(reason.c_str());
      ImGui::TextWrapped(reason.c_str());
    }

    if (!supportsDLFG) {
      ImGui::EndDisabled();
    }

    // Force Reflex on when using G
    if (supportsDLFG && ctx->isDLFGEnabled()) {
      RtxOptions::Get()->reflexModeRef() = ReflexMode::LowLatency;
    } else {
      DxvkDLFG::enableRef() = false;
    }
  }

  void ImGUI::showReflexOptions(const Rc<DxvkContext>& ctx, bool displayStatsWindowToggle) {
    RtxReflex& reflex = m_device->getCommon()->metaReflex();

    // Note: Skip Reflex ImGUI options if Reflex is not initialized (either fully disabled or failed to be initialized).
    if (!reflex.reflexInitialized()) {
      return;
    }

    // Display Reflex mode selector

    {
      bool disableReflexUI = ctx->isDLFGEnabled();
      ImGui::BeginDisabled(disableReflexUI);
      m_userGraphicsSettingChanged |= ImGui::Combo("Reflex", &RtxOptions::Get()->reflexModeObject(), "Disabled\0Enabled\0Enabled + Boost\0");
      ImGui::EndDisabled();
    }

    // Add a button to toggle the Reflex latency stats Window if requested

    if (displayStatsWindowToggle) {
      if (ImGui::Button("Toggle Latency Stats Window")) {
        m_reflexLatencyStatsOpen = !m_reflexLatencyStatsOpen;
      }
    }

  }

  void ImGUI::showReflexLatencyStats() {
    // Set up the latency stats Window

    ImGui::SetNextWindowSize(ImVec2(m_reflexLatencyStatsWindowWidth, m_reflexLatencyStatsWindowHeight), ImGuiCond_Once);

    if (!ImGui::Begin("Reflex Latency Stats", &m_reflexLatencyStatsOpen, popupWindowFlags)) {
      ImGui::End();

      return;
    }

    RtxReflex& reflex = m_device->getCommon()->metaReflex();
    const auto latencyStats = reflex.getLatencyStats();

    constexpr ImPlotFlags druationGraphFlags = ImPlotFlags_NoMouseText | ImPlotFlags_NoInputs | ImPlotFlags_NoMenus | ImPlotFlags_NoBoxSelect;
    constexpr ImPlotAxisFlags graphFrameAxisFlags = ImPlotAxisFlags_NoGridLines | ImPlotAxisFlags_NoTickMarks | ImPlotAxisFlags_NoTickLabels | ImPlotAxisFlags_Lock;
    constexpr ImPlotAxisFlags graphDurationAxisFlags = ImPlotAxisFlags_Lock;

    constexpr ImPlotFlags timingGraphFlags = ImPlotFlags_NoMouseText | ImPlotFlags_NoInputs | ImPlotFlags_NoMenus | ImPlotFlags_NoBoxSelect | ImPlotFlags_NoLegend;
    constexpr ImPlotAxisFlags graphTimeAxisFlags = ImPlotAxisFlags_Lock;
    constexpr ImPlotAxisFlags graphRegionAxisFlags = ImPlotAxisFlags_NoGridLines | ImPlotAxisFlags_NoTickMarks;

    // Update Reflex stat ranges

    const auto& interpolationRate = reflexStatRangeInterpolationRate();
    const auto& paddingRatio = reflexStatRangePaddingRatio();

    const auto newCurrentGameToRenderDurationMin = std::max(latencyStats.gameToRenderDurationMin - latencyStats.gameToRenderDurationMin * paddingRatio, 0.0f);
    const auto newCurrentGameToRenderDurationMax = latencyStats.gameToRenderDurationMax + latencyStats.gameToRenderDurationMax * paddingRatio;
    const auto newCurrentCombinedDurationMin = std::max(latencyStats.combinedDurationMin - latencyStats.combinedDurationMin * paddingRatio, 0.0f);
    const auto newCurrentcombinedDurationMax = latencyStats.combinedDurationMax + latencyStats.combinedDurationMax * paddingRatio;

    // Note: Check if the various range members have been initialized yet to allow the first frame to set them rather than interpolate (since they are
    // left as undefined values right now, and even if they were set to 0 or some other value it might give slightly jarring initial behavior).
    if (m_reflexRangesInitialized) {
      // Note: Exponential-esque moving averages.
      m_currentGameToRenderDurationMin = lerp(m_currentGameToRenderDurationMin, newCurrentGameToRenderDurationMin, interpolationRate);
      m_currentGameToRenderDurationMax = lerp(m_currentGameToRenderDurationMax, newCurrentGameToRenderDurationMax, interpolationRate);
      m_currentCombinedDurationMin = lerp(m_currentCombinedDurationMin, newCurrentCombinedDurationMin, interpolationRate);
      m_currentCombinedDurationMax = lerp(m_currentCombinedDurationMax, newCurrentcombinedDurationMax, interpolationRate);
    } else {
      m_currentGameToRenderDurationMin = newCurrentGameToRenderDurationMin;
      m_currentGameToRenderDurationMax = newCurrentGameToRenderDurationMax;
      m_currentCombinedDurationMin = newCurrentCombinedDurationMin;
      m_currentCombinedDurationMax = newCurrentcombinedDurationMax;

      m_reflexRangesInitialized = true;
    }

    // Draw Total Duration Plot

    if (ImPlot::BeginPlot("Total Duration", ImVec2(-1, 200), druationGraphFlags)) {
      ImPlot::SetupAxes("Frame", "Duration (ms)", graphFrameAxisFlags, graphDurationAxisFlags);
      ImPlot::SetupAxisLimits(ImAxis_X1, static_cast<double>(latencyStats.frameIDMin), static_cast<double>(latencyStats.frameIDMax), ImGuiCond_Always);
      ImPlot::SetupAxisLimits(ImAxis_Y1, static_cast<double>(m_currentGameToRenderDurationMin), static_cast<double>(m_currentGameToRenderDurationMax), ImPlotCond_Always);

      ImPlot::PlotLine("Game to Render", latencyStats.frameID, latencyStats.gameToRenderDuration, LatencyStats::statFrames, 0, 0);

      ImPlot::EndPlot();
    }

    ImGui::Text("Game to Render Duration: %.2f ms", latencyStats.gameToRenderDuration[LatencyStats::statFrames - 1]);
    ImGui::SameLine();
    ImGui::TextDisabled("(?)");
    ImGui::SetTooltipToLastWidgetOnHover("This measures the time from the start of the simulation to the end of the GPU rendering as a total game to render latency.");

    ImGui::Separator();

    // Draw Region Duration Plot

    if (ImPlot::BeginPlot("Region Durations", ImVec2(-1, 250), druationGraphFlags)) {
      ImPlot::SetupAxes("Frame", "Duration (ms)", graphFrameAxisFlags, graphDurationAxisFlags);
      ImPlot::SetupAxisLimits(ImAxis_X1, static_cast<double>(latencyStats.frameIDMin), static_cast<double>(latencyStats.frameIDMax), ImGuiCond_Always);
      ImPlot::SetupAxisLimits(ImAxis_Y1, static_cast<double>(m_currentCombinedDurationMin), static_cast<double>(m_currentCombinedDurationMax), ImPlotCond_Always);

      ImPlot::PlotLine("Simulation", latencyStats.frameID, latencyStats.simDuration, LatencyStats::statFrames, 0, 0);
      ImPlot::PlotLine("Render Submit", latencyStats.frameID, latencyStats.renderSubmitDuration, LatencyStats::statFrames, 0, 0);
      ImPlot::PlotLine("Present", latencyStats.frameID, latencyStats.presentDuration, LatencyStats::statFrames, 0, 0);
      ImPlot::PlotLine("Driver", latencyStats.frameID, latencyStats.driverDuration, LatencyStats::statFrames, 0, 0);
      ImPlot::PlotLine("OS Queue", latencyStats.frameID, latencyStats.osRenderQueueDuration, LatencyStats::statFrames, 0, 0);
      ImPlot::PlotLine("GPU Render", latencyStats.frameID, latencyStats.gpuRenderDuration, LatencyStats::statFrames, 0, 0);

      ImPlot::EndPlot();
    }

    ImGui::Text("Simulation Duration: %.2f ms", latencyStats.simDuration[LatencyStats::statFrames - 1]);
    ImGui::Text("Render Submit Duration: %.2f ms", latencyStats.renderSubmitDuration[LatencyStats::statFrames - 1]);
    ImGui::Text("Present Duration: %.2f ms", latencyStats.presentDuration[LatencyStats::statFrames - 1]);
    ImGui::Text("Driver Duration: %.2f ms", latencyStats.driverDuration[LatencyStats::statFrames - 1]);
    ImGui::Text("OS Queue Duration: %.2f ms", latencyStats.osRenderQueueDuration[LatencyStats::statFrames - 1]);
    ImGui::Text("GPU Render Duration: %.2f ms", latencyStats.gpuRenderDuration[LatencyStats::statFrames - 1]);

    ImGui::Separator();

    // Draw Region Timing Plot

    constexpr float microsecondsPerMillisecond { 1000.0f };

    if (ImPlot::BeginPlot("Region Timings", ImVec2(-1, 150), timingGraphFlags)) {
      ImPlot::SetupAxes(nullptr, nullptr, graphTimeAxisFlags, graphRegionAxisFlags);
      ImPlot::SetupAxisLimits(ImAxis_X1, 0.0f, static_cast<double>(static_cast<float>(latencyStats.combinedCurrentTimeMax - latencyStats.combinedCurrentTimeMin) / microsecondsPerMillisecond), ImPlotCond_Always);

      constexpr const char* regions[]{ "Simulation", "Render Submit", "Present", "Driver", "OS Queue", "GPU Render" };
      ImPlot::SetupAxisTicks(ImAxis_Y1, 0, 5, 6, regions, false);

      // Note: Name needed to color label.
      constexpr const char* labels[]{ "", "Time", "" };
      const float timeData[]{
        // Pre-Span
        static_cast<float>(latencyStats.simCurrentStartTime - latencyStats.combinedCurrentTimeMin) / microsecondsPerMillisecond,
        static_cast<float>(latencyStats.renderSubmitCurrentStartTime - latencyStats.combinedCurrentTimeMin) / microsecondsPerMillisecond,
        static_cast<float>(latencyStats.presentCurrentStartTime - latencyStats.combinedCurrentTimeMin) / microsecondsPerMillisecond,
        static_cast<float>(latencyStats.driverCurrentStartTime - latencyStats.combinedCurrentTimeMin) / microsecondsPerMillisecond,
        static_cast<float>(latencyStats.osRenderQueueCurrentStartTime - latencyStats.combinedCurrentTimeMin) / microsecondsPerMillisecond,
        static_cast<float>(latencyStats.gpuRenderCurrentStartTime - latencyStats.combinedCurrentTimeMin) / microsecondsPerMillisecond,
        // Current Span
        latencyStats.simDuration[LatencyStats::statFrames - 1],
        latencyStats.renderSubmitDuration[LatencyStats::statFrames - 1],
        latencyStats.presentDuration[LatencyStats::statFrames - 1],
        latencyStats.driverDuration[LatencyStats::statFrames - 1],
        latencyStats.osRenderQueueDuration[LatencyStats::statFrames - 1],
        latencyStats.gpuRenderDuration[LatencyStats::statFrames - 1],
        // Post-Span
        static_cast<float>(latencyStats.combinedCurrentTimeMax - latencyStats.simCurrentEndTime) / microsecondsPerMillisecond,
        static_cast<float>(latencyStats.combinedCurrentTimeMax - latencyStats.renderSubmitCurrentEndTime) / microsecondsPerMillisecond,
        static_cast<float>(latencyStats.combinedCurrentTimeMax - latencyStats.presentCurrentEndTime) / microsecondsPerMillisecond,
        static_cast<float>(latencyStats.combinedCurrentTimeMax - latencyStats.driverCurrentEndTime) / microsecondsPerMillisecond,
        static_cast<float>(latencyStats.combinedCurrentTimeMax - latencyStats.osRenderQueueCurrentEndTime) / microsecondsPerMillisecond,
        static_cast<float>(latencyStats.combinedCurrentTimeMax - latencyStats.gpuRenderCurrentEndTime) / microsecondsPerMillisecond,
      };

      ImPlot::PlotBarGroups(labels, timeData, 3, 6, 0.75, 0, ImPlotBarGroupsFlags_Stacked | ImPlotBarGroupsFlags_Horizontal);

      ImPlot::EndPlot();
    }

    ImGui::End();
  }

  void ImGUI::showRenderingSettings(const Rc<DxvkContext>& ctx) {
    ImGui::PushItemWidth(200);
    auto common = ctx->getCommonObjects();

    ImGui::Text("Disclaimer: The following settings are intended for developers,\nchanging them may introduce instability.");
    ImGui::Separator();

    // Always display memory stats to user.
    showMemoryStats();

    ImGui::Separator();

    if (ImGui::CollapsingHeader("General", collapsingHeaderFlags)) {
      auto& dlss = common->metaDLSS();
      auto& rayReconstruction = common->metaRayReconstruction();
      ImGui::Indent();

      if (RtxOptions::Get()->showRaytracingOption()) {
        ImGui::Checkbox("Raytracing Enabled", &RtxOptions::Get()->enableRaytracingObject());

        renderPassGBufferRaytraceModeCombo.getKey(&RtxOptions::Get()->renderPassGBufferRaytraceModeObject());
        renderPassIntegrateDirectRaytraceModeCombo.getKey(&RtxOptions::Get()->renderPassIntegrateDirectRaytraceModeObject());
        renderPassIntegrateIndirectRaytraceModeCombo.getKey(&RtxOptions::Get()->renderPassIntegrateIndirectRaytraceModeObject());

        ImGui::Separator();
      }

      showDLFGOptions(ctx);

      ImGui::Separator();

      showReflexOptions(ctx, true);

      ImGui::Separator();

      if (ctx->getCommonObjects()->metaDLSS().supportsDLSS()) {
        // Show upscaler and DLSS-RR option.
        auto oldUpscalerType = RtxOptions::Get()->upscalerType();
        bool oldDLSSRREnabled = RtxOptions::Get()->enableRayReconstruction();
        getUpscalerCombo(dlss, rayReconstruction).getKey(&RtxOptions::Get()->upscalerTypeObject());
        showRayReconstructionEnable(rayReconstruction.supportsRayReconstruction());

        // Update path tracer settings when upscaler is changed or DLSS-RR is toggled.
        if (oldUpscalerType != RtxOptions::Get()->upscalerType() || oldDLSSRREnabled != RtxOptions::Get()->enableRayReconstruction()) {
          RtxOptions::Get()->updateLightingSetting();
        }
      } else {
        getUpscalerCombo(dlss, rayReconstruction).getKey(&RtxOptions::Get()->upscalerTypeObject());
      }

      RtxOptions::Get()->updatePresetFromUpscaler();

      if (RtxOptions::Get()->upscalerType() == UpscalerType::DLSS && !ctx->getCommonObjects()->metaDLSS().supportsDLSS())
        RtxOptions::Get()->upscalerTypeRef() = UpscalerType::TAAU;

      if (RtxOptions::Get()->isRayReconstructionEnabled()) {
        ImGui::Combo("DLSS mode", &RtxOptions::Get()->qualityDLSSObject(), "Ultra Performance\0Performance\0Balanced\0Quality\0Auto\0Full Resolution\0");
        rayReconstruction.showRayReconstructionImguiSettings(false);
      } else if (RtxOptions::Get()->upscalerType() == UpscalerType::DLSS) {
        ImGui::Combo("DLSS mode", &RtxOptions::Get()->qualityDLSSObject(), "Ultra Performance\0Performance\0Balanced\0Quality\0Auto\0Full Resolution\0");
        dlss.showImguiSettings();
      } else if (RtxOptions::Get()->upscalerType() == UpscalerType::FSR) {
        ImGui::Combo("FSR mode", &RtxOptions::Get()->fsrQualityObject(), "Ultra Performance\0Performance\0Balanced\0Quality\0Auto\0Full Resolution\0");
        ctx->getCommonObjects()->metaFSR().showImguiSettings();
      } else if (RtxOptions::Get()->upscalerType() == UpscalerType::NIS) {
        ImGui::SliderFloat("Resolution scale", &RtxOptions::Get()->resolutionScaleObject(), 0.5f, 1.0f);
        ImGui::SliderFloat("Sharpness", &ctx->getCommonObjects()->metaNIS().m_sharpness, 0.1f, 1.0f);
        ImGui::Checkbox("Use FP16", &ctx->getCommonObjects()->metaNIS().m_useFp16);
      } else if (RtxOptions::Get()->upscalerType() == UpscalerType::TAAU) {
        ImGui::SliderFloat("Resolution scale", &RtxOptions::Get()->resolutionScaleObject(), 0.5f, 1.0f);
      }

      ImGui::Separator();

      ImGui::Checkbox("Allow Full Screen Exclusive?", &RtxOptions::Get()->allowFSEObject());

      ImGui::Unindent();
    }

    if (ImGui::CollapsingHeader("Pathtracing", collapsingHeaderClosedFlags)) {
      ImGui::Indent();

      ImGui::Checkbox("RNG: seed with frame index", &RtxOptions::Get()->rngSeedWithFrameIndexObject());

      if (ImGui::CollapsingHeader("Resolver", collapsingHeaderClosedFlags)) {
        ImGui::Indent();

        ImGui::DragInt("Max Primary Interactions", &RtxOptions::Get()->primaryRayMaxInteractionsObject(), 1.0f, 1, 255, "%d", sliderFlags);
        ImGui::DragInt("Max PSR Interactions", &RtxOptions::Get()->psrRayMaxInteractionsObject(), 1.0f, 1, 255, "%d", sliderFlags);
        ImGui::DragInt("Max Secondary Interactions", &RtxOptions::Get()->secondaryRayMaxInteractionsObject(), 1.0f, 1, 255, "%d", sliderFlags);
        ImGui::Checkbox("Separate Unordered Approximations", &RtxOptions::Get()->enableSeparateUnorderedApproximationsObject());
        ImGui::Checkbox("Direct Translucent Shadows", &RtxOptions::Get()->enableDirectTranslucentShadowsObject());
        ImGui::Checkbox("Direct Alpha Blended Shadows", &RtxOptions::Get()->enableDirectAlphaBlendShadowsObject());
        ImGui::Checkbox("Indirect Translucent Shadows", &RtxOptions::Get()->enableIndirectTranslucentShadowsObject());
        ImGui::Checkbox("Indirect Alpha Blended Shadows", &RtxOptions::Get()->enableIndirectAlphaBlendShadowsObject());
        ImGui::Checkbox("Decal Material Blending", &RtxOptions::Get()->enableDecalMaterialBlendingObject());
        ImGui::Checkbox("Billboard Orientation Correction", &RtxOptions::Get()->enableBillboardOrientationCorrectionObject());
        if (RtxOptions::Get()->enableBillboardOrientationCorrection()) {
          ImGui::Indent();
          ImGui::Checkbox("Dev: Use i-prims on primary rays", &RtxOptions::Get()->useIntersectionBillboardsOnPrimaryRaysObject());
          ImGui::Unindent();
        }
        ImGui::Checkbox("Track Particle Object", &RtxOptions::Get()->trackParticleObjectsObject());

        ImGui::SliderFloat("Resolve Transparency Threshold", &RtxOptions::Get()->resolveTransparencyThresholdObject(), 0.0f, 1.0f);
        RtxOptions::Get()->resolveOpaquenessThresholdRef() = std::max(RtxOptions::Get()->resolveTransparencyThreshold(), RtxOptions::Get()->resolveOpaquenessThreshold());
        ImGui::SliderFloat("Resolve Opaqueness Threshold", &RtxOptions::Get()->resolveOpaquenessThresholdObject(), 0.0f, 1.0f);

        ImGui::Unindent();
      }

      if (ImGui::CollapsingHeader("PSR", collapsingHeaderClosedFlags)) {
        ImGui::Indent();

        ImGui::Checkbox("Reflection PSR Enabled", &RtxOptions::Get()->enablePSRRObject());
        ImGui::Checkbox("Transmission PSR Enabled", &RtxOptions::Get()->enablePSTRObject());
        // # bounces limitted by 8b allocation in payload
        // Note: value of 255 effectively means unlimited bounces, and we don't want to allow that
        ImGui::DragInt("Max Reflection PSR Bounces", &RtxOptions::Get()->psrrMaxBouncesObject(), 1.0f, 1, 254, "%d", sliderFlags);
        ImGui::DragInt("Max Transmission PSR Bounces", &RtxOptions::Get()->pstrMaxBouncesObject(), 1.0f, 1, 254, "%d", sliderFlags);
        ImGui::Checkbox("Outgoing Transmission Approx Enabled", &RtxOptions::Get()->enablePSTROutgoingSplitApproximationObject());
        ImGui::Checkbox("Incident Transmission Approx Enabled", &RtxOptions::Get()->enablePSTRSecondaryIncidentSplitApproximationObject());
        ImGui::DragFloat("Reflection PSR Normal Detail Threshold", &RtxOptions::Get()->psrrNormalDetailThresholdObject(), 0.001f, 0.f, 1.f);
        ImGui::DragFloat("Transmission PSR Normal Detail Threshold", &RtxOptions::Get()->pstrNormalDetailThresholdObject(), 0.001f, 0.f, 1.f);

        ImGui::Unindent();
      }

      if (ImGui::CollapsingHeader("Integrator", collapsingHeaderClosedFlags)) {
        ImGui::Indent();

        ImGui::Checkbox("Enable Secondary Bounces", &RtxOptions::Get()->enableSecondaryBouncesObject());
        ImGui::Checkbox("Enable Russian Roulette", &RtxOptions::Get()->enableRussianRouletteObject());
        ImGui::Checkbox("Enable Probability Dithering Filtering for Primary Bounce", &RtxOptions::Get()->enableFirstBounceLobeProbabilityDitheringObject());
        ImGui::Checkbox("Unordered Resolve in Indirect Rays", &RtxOptions::enableUnorderedResolveInIndirectRaysObject());
        ImGui::BeginDisabled(!RtxOptions::enableUnorderedResolveInIndirectRays());
        ImGui::Checkbox("Probabilistic Unordered Resolve in Indirect Rays", &RtxOptions::enableProbabilisticUnorderedResolveInIndirectRaysObject());
        ImGui::EndDisabled();
        ImGui::Checkbox("Unordered Emissive Particles in Indirect Rays", &RtxOptions::Get()->enableUnorderedEmissiveParticlesInIndirectRaysObject());
        ImGui::Checkbox("Transmission Approximation in Indirect Rays", &RtxOptions::Get()->enableTransmissionApproximationInIndirectRaysObject());
        // # bounces limitted by 4b allocation in payload
        // Note: It's possible get up to 16 bounces => will require logic adjustment
        ImGui::DragInt("Minimum Path Bounces", &RtxOptions::Get()->pathMinBouncesObject(), 1.0f, 0, 15, "%d", sliderFlags);
        ImGui::DragInt("Maximum Path Bounces", &RtxOptions::Get()->pathMaxBouncesObject(), 1.0f, RtxOptions::Get()->pathMinBounces(), 15, "%d", sliderFlags);
        ImGui::DragFloat("Firefly Filtering Luminance Threshold", &RtxOptions::Get()->fireflyFilteringLuminanceThresholdObject(), 0.1f, 0.0f, FLT_MAX, "%.3f", sliderFlags);
        ImGui::DragFloat("Secondary Specular Firefly Filtering Threshold", &RtxOptions::Get()->secondarySpecularFireflyFilteringThresholdObject(), 0.1f, 0.0f, FLT_MAX, "%.3f", sliderFlags);
        ImGui::DragFloat("Opaque Diffuse Lobe Probability Zero Threshold", &RtxOptions::Get()->opaqueDiffuseLobeSamplingProbabilityZeroThresholdObject(), 0.001f, 0.0f, 1.0f, "%.3f", sliderFlags);
        ImGui::DragFloat("Min Opaque Diffuse Lobe Probability", &RtxOptions::Get()->minOpaqueDiffuseLobeSamplingProbabilityObject(), 0.001f, 0.0f, 1.0f, "%.3f", sliderFlags);
        ImGui::DragFloat("Opaque Specular Lobe Probability Zero Threshold", &RtxOptions::Get()->opaqueSpecularLobeSamplingProbabilityZeroThresholdObject(), 0.001f, 0.0f, 1.0f, "%.3f", sliderFlags);
        ImGui::DragFloat("Min Opaque Specular Lobe Probability", &RtxOptions::Get()->minOpaqueSpecularLobeSamplingProbabilityObject(), 0.001f, 0.0f, 1.0f, "%.3f", sliderFlags);
        ImGui::DragFloat("Opaque Opacity Transmission Lobe Probability Zero Threshold", &RtxOptions::Get()->opaqueOpacityTransmissionLobeSamplingProbabilityZeroThresholdObject(), 0.001f, 0.0f, 1.0f, "%.3f", sliderFlags);
        ImGui::DragFloat("Min Opaque Opacity Transmission Lobe Probability", &RtxOptions::Get()->minOpaqueOpacityTransmissionLobeSamplingProbabilityObject(), 0.001f, 0.0f, 1.0f, "%.3f", sliderFlags);
        ImGui::DragFloat("Diffuse Transmission Lobe Probability Zero Threshold", &RtxOptions::Get()->opaqueDiffuseTransmissionLobeSamplingProbabilityZeroThresholdObject(), 0.001f, 0.0f, 1.0f, "%.3f", sliderFlags);
        ImGui::DragFloat("Min Diffuse Transmission Lobe Probability", &RtxOptions::Get()->minOpaqueDiffuseTransmissionLobeSamplingProbabilityObject(), 0.001f, 0.0f, 1.0f, "%.3f", sliderFlags);
        ImGui::DragFloat("Translucent Specular Lobe Probability Zero Threshold", &RtxOptions::Get()->translucentSpecularLobeSamplingProbabilityZeroThresholdObject(), 0.001f, 0.0f, 1.0f, "%.3f", sliderFlags);
        ImGui::DragFloat("Min Translucent Specular Lobe Probability", &RtxOptions::Get()->minTranslucentSpecularLobeSamplingProbabilityObject(), 0.001f, 0.0f, 1.0f, "%.3f", sliderFlags);
        ImGui::DragFloat("Translucent Transmission Lobe Probability Zero Threshold", &RtxOptions::Get()->translucentTransmissionLobeSamplingProbabilityZeroThresholdObject(), 0.001f, 0.0f, 1.0f, "%.3f", sliderFlags);
        ImGui::DragFloat("Min Translucent Transmission Lobe Probability", &RtxOptions::Get()->minTranslucentTransmissionLobeSamplingProbabilityObject(), 0.001f, 0.0f, 1.0f, "%.3f", sliderFlags);
        ImGui::DragFloat("Indirect Ray Spread Angle Factor", &RtxOptions::Get()->indirectRaySpreadAngleFactorObject(), 0.001f, 0.0f, 1.0f, "%.3f", sliderFlags);

        if (RtxOptions::Get()->enableRussianRoulette() && ImGui::CollapsingHeader("Russian Roulette", collapsingHeaderClosedFlags)) {
          ImGui::Indent();

          ImGui::DragFloat("1st bounce: Min Continue Probability", &RtxOptions::Get()->russianRoulette1stBounceMinContinueProbabilityObject(), 0.01f, 0.0f, 1.0f, "%.3f", sliderFlags);
          ImGui::DragFloat("1st bounce: Max Continue Probability", &RtxOptions::Get()->russianRoulette1stBounceMaxContinueProbabilityObject(), 0.01f, 0.0f, 1.0f, "%.3f", sliderFlags);
          
          secondPlusBounceRussianRouletteModeCombo.getKey(&RtxOptions::Get()->russianRouletteModeObject());
          if (RtxOptions::Get()->russianRouletteMode() == RussianRouletteMode::ThroughputBased)
          {
            ImGui::DragFloat("2nd+ bounce: Max Continue Probability", &RtxOptions::Get()->russianRouletteMaxContinueProbabilityObject(), 0.01f, 0.0f, 1.0f, "%.3f", sliderFlags);
          }
          else
          {
            ImGui::DragFloat("2nd+ bounce: Diffuse Continue Probability", &RtxOptions::Get()->russianRouletteDiffuseContinueProbabilityObject(), 0.01f, 0.0f, 1.0f, "%.3f", sliderFlags);
            ImGui::DragFloat("2nd+ bounce: Specular Continue Probability", &RtxOptions::Get()->russianRouletteSpecularContinueProbabilityObject(), 0.01f, 0.0f, 1.0f, "%.3f", sliderFlags);
            ImGui::DragFloat("2nd+ bounce: Distance Factor", &RtxOptions::Get()->russianRouletteDistanceFactorObject(), 0.01f, 0.0f, 1.0f, "%.3f", sliderFlags);
          }
          
          ImGui::Unindent();
        }
        ImGui::Unindent();
      }

      if (RtxOptions::Get()->getIsOpacityMicromapSupported() && 
          ImGui::CollapsingHeader("Opacity Micromap", collapsingHeaderClosedFlags)) {
        ImGui::Indent();

        ImGui::Checkbox("Enable Opacity Micromap", &RtxOptions::Get()->opacityMicromap.enableObject());
        
        if (common->getOpacityMicromapManager())
          common->getOpacityMicromapManager()->showImguiSettings();

        ImGui::Unindent();
      }

      const VkPhysicalDeviceProperties& props = m_device->adapter()->deviceProperties();
      const NV_GPU_ARCHITECTURE_ID archId = RtxOptions::Get()->getNvidiaArch();

      // Shader Execution Reordering
      if (RtxOptions::Get()->isShaderExecutionReorderingSupported()) {
        if (ImGui::CollapsingHeader("Shader Execution Reordering", collapsingHeaderClosedFlags)) {
          ImGui::Indent();

          if (RtxOptions::Get()->renderPassIntegrateIndirectRaytraceMode() == DxvkPathtracerIntegrateIndirect::RaytraceMode::TraceRay)
            ImGui::Checkbox("Enable In Integrate Indirect Pass", &RtxOptions::Get()->enableShaderExecutionReorderingInPathtracerIntegrateIndirectObject());

          ImGui::Unindent();
        }
      }
      ImGui::Unindent();
    }

    if (ImGui::CollapsingHeader("Lighting", collapsingHeaderClosedFlags)) {
      ImGui::Indent();

      common->getSceneManager().getLightManager().showImguiLightOverview();

      ImGui::Separator();

      ImGui::DragFloat("Effect Light Intensity", &RtxOptions::Get()->effectLightIntensityObject(), 0.01f, 0.0f, FLT_MAX, "%.3f", sliderFlags);
      ImGui::DragFloat("Effect Light Radius", &RtxOptions::Get()->effectLightRadiusObject(), 0.01f, 0.01f, FLT_MAX, "%.3f", sliderFlags);

      ImGui::DragFloat("Emissive Intensity", &RtxOptions::Get()->emissiveIntensityObject(), 0.01f, 0.0f, FLT_MAX, "%.3f", sliderFlags);
      ImGui::Separator();
      ImGui::SliderInt("RIS Light Sample Count", &RtxOptions::Get()->risLightSampleCountObject(), 0, 64);
      ImGui::Separator();
      ImGui::Checkbox("Direct Lighting Enabled", &RtxOptions::Get()->enableDirectLightingObject());
      ImGui::Checkbox("Indirect Lighting Enabled", &RtxOptions::Get()->enableSecondaryBouncesObject());

      if (ImGui::CollapsingHeader("RTXDI", collapsingHeaderClosedFlags)) {
        ImGui::Indent();

        ImGui::Checkbox("Enable RTXDI", &RtxOptions::Get()->useRTXDIObject());
        ImGui::Checkbox("Use Previous TLAS", &RtxOptions::Get()->enablePreviousTLASObject());

        auto& rtxdi = common->metaRtxdiRayQuery();
        rtxdi.showImguiSettings();
        ImGui::Unindent();
      }

      // Indirect Illumination Integration Mode
      if (ImGui::CollapsingHeader("Indirect Illumination", collapsingHeaderClosedFlags)) {
        ImGui::Indent();
        integrateIndirectModeCombo.getKey(&RtxOptions::integrateIndirectModeObject());

        if (RtxOptions::Get()->integrateIndirectMode() == IntegrateIndirectMode::ReSTIRGI) {
          if (ImGui::CollapsingHeader("ReSTIR GI", collapsingHeaderClosedFlags)) {
            ImGui::Indent();
            ImGui::PushID("ReSTIR GI");
            auto& restirGI = common->metaReSTIRGIRayQuery();
            restirGI.showImguiSettings();
            ImGui::PopID();
            ImGui::Unindent();
          }
        }

        ImGui::Unindent();
      }

      if (ImGui::CollapsingHeader("NEE Cache", collapsingHeaderClosedFlags)) {
        ImGui::Indent();
        ImGui::PushID("NEE Cache");
        auto& neeCache = common->metaNeeCache();
        neeCache.showImguiSettings();
        ImGui::PopID();
        ImGui::Unindent();
      }

      ImGui::Unindent();
    }

    if (ImGui::CollapsingHeader("Froxel Radiance Cache/Volumetrics", collapsingHeaderClosedFlags)) {
      ImGui::Indent();

      if (ImGui::CollapsingHeader("Froxel Radiance Cache", collapsingHeaderFlags)) {
        ImGui::Indent();

        ImGui::DragInt("Froxel Grid Resolution Scale", &RtxOptions::Get()->froxelGridResolutionScaleObject(), 0.1f, 1);
        ImGui::DragInt("Froxel Depth Slices", &RtxOptions::Get()->froxelDepthSlicesObject(), 0.1f, 1, UINT16_MAX);
        ImGui::DragInt("Max Accumulation Frames", &RtxOptions::Get()->maxAccumulationFramesObject(), 0.1f, 1, UINT8_MAX);
        ImGui::DragFloat("Froxel Depth Slice Distribution Exponent", &RtxOptions::Get()->froxelDepthSliceDistributionExponentObject(), 0.01f, 0.0f, FLT_MAX, "%.3f", sliderFlags);
        ImGui::DragFloat("Froxel Max Distance", &RtxOptions::Get()->froxelMaxDistanceObject(), 0.25f, 0.0f, FLT_MAX, "%.2f", sliderFlags);
        ImGui::DragFloat("Froxel Firefly Filtering Luminance Threshold", &RtxOptions::Get()->froxelFireflyFilteringLuminanceThresholdObject(), 0.1f, 0.0f, FLT_MAX, "%.3f", sliderFlags);
        ImGui::DragFloat("Froxel Filter Gaussian Sigma", &RtxOptions::Get()->froxelFilterGaussianSigmaObject(), 0.01f, 0.0f, FLT_MAX, "%.2f", sliderFlags);
        ImGui::Checkbox("Per-Portal Volumes", &RtxOptions::Get()->enableVolumetricsInPortalsObject());

        ImGui::Separator();

        ImGui::DragInt("Initial RIS Sample Count", &RtxOptions::Get()->volumetricInitialRISSampleCountObject(), 0.05f, 1, UINT8_MAX);
        ImGui::Checkbox("Enable Initial Visibility", &RtxOptions::Get()->volumetricEnableInitialVisibilityObject());
        ImGui::Checkbox("Enable Temporal Resampling", &RtxOptions::Get()->volumetricEnableTemporalResamplingObject());
        ImGui::DragInt("Temporal Reuse Max Sample Count", &RtxOptions::Get()->volumetricTemporalReuseMaxSampleCountObject(), 1.0f, 1, UINT16_MAX);
        ImGui::DragFloat("Clamped Reprojection Confidence Pentalty", &RtxOptions::Get()->volumetricClampedReprojectionConfidencePenaltyObject(), 0.01f, 0.0f, 1.0f, "%.3f", sliderFlags);

        ImGui::Separator();

        ImGui::DragInt("Min Reservoir Samples", &RtxOptions::Get()->froxelMinReservoirSamplesObject(), 0.05f, 1, UINT8_MAX);
        ImGui::DragInt("Max Reservoir Samples", &RtxOptions::Get()->froxelMaxReservoirSamplesObject(), 0.05f, 1, UINT8_MAX);
        ImGui::DragInt("Min Reservoir Samples Stability History", &RtxOptions::Get()->froxelMinReservoirSamplesStabilityHistoryObject(), 0.1f, 1, UINT8_MAX);
        ImGui::DragInt("Max Reservoir Samples Stability History", &RtxOptions::Get()->froxelMaxReservoirSamplesStabilityHistoryObject(), 0.1f, 1, UINT8_MAX);
        ImGui::DragFloat("Reservoir Samples Stability History Power", &RtxOptions::Get()->froxelReservoirSamplesStabilityHistoryPowerObject(), 0.01f, 0.0f, FLT_MAX, "%.2f", sliderFlags);

        ImGui::DragInt("Min Kernel Radius", &RtxOptions::Get()->froxelMinKernelRadiusObject(), 0.05f, 1, UINT8_MAX);
        ImGui::DragInt("Max Kernel Radius", &RtxOptions::Get()->froxelMaxKernelRadiusObject(), 0.05f, 1, UINT8_MAX);
        ImGui::DragInt("Min Kernel Radius Stability History", &RtxOptions::Get()->froxelMinKernelRadiusStabilityHistoryObject(), 0.1f, 1, UINT8_MAX);
        ImGui::DragInt("Max Kernel Radius Stability History", &RtxOptions::Get()->froxelMaxKernelRadiusStabilityHistoryObject(), 0.1f, 1, UINT8_MAX);
        ImGui::DragFloat("Kernel Radius Stability History Power", &RtxOptions::Get()->froxelKernelRadiusStabilityHistoryPowerObject(), 0.01f, 0.0f, FLT_MAX, "%.2f", sliderFlags);

        ImGui::Unindent();
      }

      if (ImGui::CollapsingHeader("Volumetric Lighting", collapsingHeaderFlags)) {
        ImGui::Indent();

        ImGui::Checkbox("Enable Volumetric Lighting", &RtxOptions::Get()->enableVolumetricLightingObject());
        {
          ImGui::Indent();
          ImGui::BeginDisabled(!RtxOptions::Get()->enableVolumetricLighting());

          ImGui::DragFloat3("Transmittance Color", &RtxOptions::Get()->volumetricTransmittanceColorObject(), 0.01f, 0.0f, VolumeManager::MaxTransmittanceValue, "%.3f");
          ImGui::DragFloat("Transmittance Measurement Distance", &RtxOptions::Get()->volumetricTransmittanceMeasurementDistanceObject(), 0.25f, 0.0f, FLT_MAX, "%.2f", sliderFlags);
          ImGui::DragFloat3("Single Scattering Albedo", &RtxOptions::Get()->volumetricSingleScatteringAlbedoObject(), 0.01f, 0.0f, 1.0f, "%.3f");
          ImGui::DragFloat("Anisotropy", &RtxOptions::Get()->volumetricAnisotropyObject(), 0.01f, -1.0f, 1.0f, "%.3f", sliderFlags);

          ImGui::Checkbox("Enable Legacy Fog Remapping", &RtxOptions::Get()->enableFogRemapObject());

          ImGui::BeginDisabled(!RtxOptions::Get()->enableFogRemap());
          {
            ImGui::Indent();

            ImGui::Checkbox("Enable Fog Color Remapping", &RtxOptions::Get()->enableFogColorRemapObject());

            ImGui::Checkbox("Enable Fog Max Distance Remapping", &RtxOptions::Get()->enableFogMaxDistanceRemapObject());

            ImGui::BeginDisabled(!RtxOptions::Get()->enableFogMaxDistanceRemap());
            {
              ImGui::DragFloat("Legacy Max Distance Min", &RtxOptions::Get()->fogRemapMaxDistanceMinObject(), 0.25f, 0.0f, FLT_MAX, "%.2f", sliderFlags);
              ImGui::DragFloat("Legacy Max Distance Max", &RtxOptions::Get()->fogRemapMaxDistanceMaxObject(), 0.25f, 0.0f, FLT_MAX, "%.2f", sliderFlags);
              ImGui::DragFloat("Remapped Transmittance Measurement Distance Min", &RtxOptions::Get()->fogRemapTransmittanceMeasurementDistanceMinObject(), 0.25f, 0.0f, FLT_MAX, "%.2f", sliderFlags);
              ImGui::DragFloat("Remapped Transmittance Measurement Distance Max", &RtxOptions::Get()->fogRemapTransmittanceMeasurementDistanceMaxObject(), 0.25f, 0.0f, FLT_MAX, "%.2f", sliderFlags);
            }
            ImGui::EndDisabled();

            ImGui::DragFloat("Color Multiscattering Scale", &RtxOptions::Get()->fogRemapColorMultiscatteringScaleObject(), 0.01f, 0.0f, FLT_MAX, "%.2f", sliderFlags);

            ImGui::Unindent();
          }
          ImGui::EndDisabled();

          ImGui::EndDisabled();
          ImGui::Unindent();
        }

        ImGui::Separator();
        ImGui::Dummy({ 0, 4 });
        {
          common->metaComposite().showDepthBasedFogImguiSettings();
        }

        ImGui::Separator();
        ImGui::Dummy({ 0, 4 });
        ImGui::Checkbox("Skip Sky Fog Values", &RtxOptions::fogIgnoreSkyObject());

        ImGui::Unindent();
      }

      // Note: Must be called if the volumetrics options changed.
      RtxOptions::Get()->updateCachedVolumetricOptions();

      ImGui::Unindent();
    }

    if (ImGui::CollapsingHeader("Subsurface Scattering", collapsingHeaderClosedFlags)) {
      ImGui::Indent();

      ImGui::Checkbox("Enable Thin Opaque", &RtxOptions::SubsurfaceScattering::enableThinOpaqueObject());

      if (RtxOptions::SubsurfaceScattering::enableThinOpaque()) {
        ImGui::Indent();

        ImGui::Checkbox("Enable Texture Maps", &RtxOptions::SubsurfaceScattering::enableTextureMapsObject());

        ImGui::Unindent();
      }

      ImGui::Unindent();
    }

    if (ImGui::CollapsingHeader("Alpha Test/Blending", collapsingHeaderClosedFlags)) {
      ImGui::Indent();

      ImGui::Checkbox("Render Alpha Blended", &RtxOptions::Get()->enableAlphaBlendObject());
      ImGui::Checkbox("Render Alpha Tested", &RtxOptions::Get()->enableAlphaTestObject());
      ImGui::Separator();

      ImGui::Checkbox("Emissive Blend Translation", &RtxOptions::enableEmissiveBlendModeTranslationObject());

      ImGui::Checkbox("Emissive Blend Override", &RtxOptions::enableEmissiveBlendEmissiveOverrideObject());
      ImGui::DragFloat("Emissive Blend Override Intensity", &RtxOptions::emissiveBlendOverrideEmissiveIntensityObject(), 0.001f, 0.0f, FLT_MAX, "%.3f", sliderFlags);

      ImGui::Separator();
      ImGui::SliderFloat("Particle Softness", &RtxOptions::Get()->particleSoftnessFactorObject(), 0.f, 0.5f);

      common->metaComposite().showStochasticAlphaBlendImguiSettings();
      ImGui::Unindent();
    }

    if (ImGui::CollapsingHeader("Denoising", collapsingHeaderClosedFlags)) {
      bool isRayReconstructionEnabled = RtxOptions::Get()->isRayReconstructionEnabled();
      bool useNRD = !isRayReconstructionEnabled || common->metaRayReconstruction().enableNRDForTraining();
      ImGui::Indent();
      ImGui::BeginDisabled(!useNRD);
      ImGui::Checkbox("Denoising Enabled", &RtxOptions::Get()->useDenoiserObject());
      ImGui::Checkbox("Reference Mode | Accumulation", &RtxOptions::Get()->useDenoiserReferenceModeObject());

      if (RtxOptions::Get()->useDenoiserReferenceMode()) {
        common->metaDebugView().showAccumulationImguiSettings("Accumulation (Aliased with Debug View's Settings)");
      }

      ImGui::EndDisabled();

      if(ImGui::CollapsingHeader("Settings", collapsingHeaderClosedFlags)) {
        ImGui::Indent();
        ImGui::Checkbox("Separate Primary Direct/Indirect Denoiser", &RtxOptions::Get()->denoiseDirectAndIndirectLightingSeparatelyObject());
        ImGui::Checkbox("Reset History On Settings Change", &RtxOptions::Get()->resetDenoiserHistoryOnSettingsChangeObject());
        ImGui::Checkbox("Replace Direct Specular HitT with Indirect Specular HitT", &RtxOptions::Get()->replaceDirectSpecularHitTWithIndirectSpecularHitTObject());
        ImGui::Checkbox("Use Virtual Shading Normals", &RtxOptions::Get()->useVirtualShadingNormalsForDenoisingObject());
        ImGui::Checkbox("Adaptive Resolution Denoising", &RtxOptions::Get()->adaptiveResolutionDenoisingObject());
        ImGui::Checkbox("Adaptive Accumulation", &RtxOptions::Get()->adaptiveAccumulationObject());
        common->metaDemodulate().showImguiSettings();
        common->metaComposite().showDenoiseImguiSettings();
        ImGui::Unindent();
      }
      bool useDoubleDenoisers = RtxOptions::Get()->isSeparatedDenoiserEnabled();
      if (isRayReconstructionEnabled && RtxOptions::showRayReconstructionUI()) {
        if (ImGui::CollapsingHeader("DLSS-RR", collapsingHeaderClosedFlags)) {
          ImGui::Indent();
          ImGui::PushID("DLSS-RR");
          common->metaRayReconstruction().showRayReconstructionImguiSettings(true);
          ImGui::PopID();
          ImGui::Unindent();
        }
      }
      
      if (useNRD)
      {
        if (useDoubleDenoisers) {
          if (ImGui::CollapsingHeader("Primary Direct Light Denoiser", collapsingHeaderClosedFlags)) {
            ImGui::Indent();
            ImGui::PushID("Primary Direct Light Denoiser");
            common->metaPrimaryDirectLightDenoiser().showImguiSettings();
            ImGui::PopID();
            ImGui::Unindent();
          }

          if (ImGui::CollapsingHeader("Primary Indirect Light Denoiser", collapsingHeaderClosedFlags)) {
            ImGui::Indent();
            ImGui::PushID("Primary Indirect Light Denoiser");
            common->metaPrimaryIndirectLightDenoiser().showImguiSettings();
            ImGui::PopID();
            ImGui::Unindent();
          }
        } else {
          if (ImGui::CollapsingHeader("Primary Direct/Indirect Light Denoiser", collapsingHeaderClosedFlags)) {
            ImGui::Indent();
            ImGui::PushID("Primary Direct/Indirect Light Denoiser");
            common->metaPrimaryCombinedLightDenoiser().showImguiSettings();
            ImGui::PopID();
            ImGui::Unindent();
          }
        }

        if (ImGui::CollapsingHeader("Secondary Direct/Indirect Light Denoiser", collapsingHeaderClosedFlags)) {
          ImGui::Indent();
          ImGui::PushID("Secondary Direct/Indirect Light Denoiser");
          common->metaSecondaryCombinedLightDenoiser().showImguiSettings();
          ImGui::PopID();
          ImGui::Unindent();
        }
      }

      ImGui::Unindent();
    }

    if (ImGui::CollapsingHeader("Post-Processing", collapsingHeaderClosedFlags)) {
      ImGui::Indent();

      if (ImGui::CollapsingHeader("Composition", collapsingHeaderClosedFlags))
        common->metaComposite().showImguiSettings();

      if (RtxOptions::Get()->upscalerType() == UpscalerType::TAAU) {
        if (ImGui::CollapsingHeader("TAA-U", collapsingHeaderClosedFlags))
          common->metaTAA().showImguiSettings();
      }

      if (ImGui::CollapsingHeader("Bloom", collapsingHeaderClosedFlags))
        common->metaBloom().showImguiSettings();

      if (ImGui::CollapsingHeader("Auto Exposure", collapsingHeaderClosedFlags))
        common->metaAutoExposure().showImguiSettings();

      if (ImGui::CollapsingHeader("Tonemapping", collapsingHeaderClosedFlags))
      {
        ImGui::Combo("Tonemapping Mode", &RtxOptions::Get()->tonemappingModeObject(), "Global\0Local\0");
        if (RtxOptions::Get()->tonemappingMode() == TonemappingMode::Global) {
          common->metaToneMapping().showImguiSettings();
        } else {
          common->metaLocalToneMapping().showImguiSettings();
        }
      }

      if (ImGui::CollapsingHeader("Post FX", collapsingHeaderClosedFlags))
        common->metaPostFx().showImguiSettings();
      
      ImGui::Unindent();
    }

    if (ImGui::CollapsingHeader("Debug", collapsingHeaderClosedFlags)) {
      ImGui::Indent();
      common->metaDebugView().showImguiSettings();
      ImGui::Unindent();
    }

    if (ImGui::CollapsingHeader("Geometry", collapsingHeaderClosedFlags)) {
      ImGui::Indent();

      ImGui::Checkbox("Enable Triangle Culling (Globally)", &RtxOptions::Get()->enableCullingObject());
      ImGui::Checkbox("Enable Triangle Culling (Override Secondary Rays)", &RtxOptions::Get()->enableCullingInSecondaryRaysObject());
      ImGui::Separator();
      ImGui::DragInt("Min Prims in Static BLAS", &RtxOptions::Get()->minPrimsInStaticBLASObject(), 1.f, 100, 0);
      ImGui::Checkbox("Portals: Virtual Instance Matching", &RtxOptions::Get()->useRayPortalVirtualInstanceMatchingObject());
      ImGui::Checkbox("Portals: Fade In Effect", &RtxOptions::Get()->enablePortalFadeInEffectObject());
      ImGui::Unindent();
    }

    common->getTerrainBaker().showImguiSettings();

    if (ImGui::CollapsingHeader("Player Model", collapsingHeaderClosedFlags)) {
      ImGui::Indent();
      ImGui::Checkbox("Primary Shadows", &RtxOptions::Get()->playerModel.enablePrimaryShadowsObject());
      ImGui::Checkbox("Show in Primary Space", &RtxOptions::Get()->playerModel.enableInPrimarySpaceObject());
      ImGui::Checkbox("Create Virtual Instances", &RtxOptions::Get()->playerModel.enableVirtualInstancesObject());
      if (ImGui::CollapsingHeader("Calibration", collapsingHeaderClosedFlags)) {
        ImGui::Indent();
        ImGui::DragFloat("Backward Offset", &RtxOptions::Get()->playerModel.backwardOffsetObject(), 0.01f, 0.f, 100.f);
        ImGui::DragFloat("Horizontal Detection Distance", &RtxOptions::Get()->playerModel.horizontalDetectionDistanceObject(), 0.01f, 0.f, 100.f);
        ImGui::DragFloat("Vertical Detection Distance", &RtxOptions::Get()->playerModel.verticalDetectionDistanceObject(), 0.01f, 0.f, 100.f);
        ImGui::Unindent();
      }
      ImGui::Unindent();
    }

    if (ImGui::CollapsingHeader("Displacement [Experimental]", collapsingHeaderClosedFlags)) {
      ImGui::Indent();
      ImGui::TextWrapped("Warning: This is currently implemented using POM with a simple height map, displacing inwards.  The implementation may change in the future, which could include changes to the texture format or displacing outwards.\nRaymarched POM will use a simple raymarch algorithm, and will show artifacts on thin features and at oblique angles.\nQuadtree POM depends on custom mipmaps with maximums instead of averages, which can be generated using `generate_max_mip.py`.");
      ImGui::Combo("Mode", &RtxOptions::Displacement::modeObject(), "Off\0Raymarched POM\0Quadtree POM\0");
      ImGui::Checkbox("Enable Direct Lighting", &RtxOptions::Displacement::enableDirectLightingObject());
      ImGui::Checkbox("Enable Indirect Lighting", &RtxOptions::Displacement::enableIndirectLightingObject());
      ImGui::Checkbox("Enable Indirect Hit", &RtxOptions::Displacement::enableIndirectHitObject());
      ImGui::Checkbox("Enable NEE Cache", &RtxOptions::Displacement::enableNEECacheObject());
      ImGui::Checkbox("Enable ReSTIR_GI", &RtxOptions::Displacement::enableReSTIRGIObject());
      ImGui::Checkbox("Enable PSR", &RtxOptions::Displacement::enablePSRObject());
      ImGui::DragFloat("Global Displacement Factor", &RtxOptions::Displacement::displacementFactorObject(), 0.01f, 0.0f, 20.0f);
      ImGui::DragInt("Max Iterations", &RtxOptions::Displacement::maxIterationsObject(), 1.f, 1, 256, "%d", sliderFlags);
      ImGui::Unindent();
    }

    if (ImGui::CollapsingHeader("Raytraced Render Target [Experimental]", collapsingHeaderClosedFlags)) {
      ImGui::Indent();
      ImGui::TextWrapped("When a screen in-game is displaying the rasterized results of another camera, this can be used to raytrace that scene.\nNote that the render target texture containing the rasterized results needs to be set to `raytracedRenderTargetTextures` in the texture selection menu.");

      ImGui::Checkbox("Enable Raytraced Render Targets", &RtxOptions::Get()->raytracedRenderTarget.enableObject());
      ImGui::Unindent();
    }

    if (ImGui::CollapsingHeader("View Distance", collapsingHeaderClosedFlags)) {
      ImGui::Indent();

      viewDistanceModeCombo.getKey(&RtxOptions::Get()->viewDistanceOptions.distanceModeObject());

      if (RtxOptions::Get()->viewDistanceOptions.distanceMode() != ViewDistanceMode::None) {
        viewDistanceFunctionCombo.getKey(&RtxOptions::Get()->viewDistanceOptions.distanceFunctionObject());

        if (RtxOptions::Get()->viewDistanceOptions.distanceMode() == ViewDistanceMode::HardCutoff) {
          ImGui::DragFloat("Distance Threshold", &RtxOptions::Get()->viewDistanceOptions.distanceThresholdObject(), 0.1f, 0.0f, 0.0f, "%.2f", sliderFlags);
        } else if (RtxOptions::Get()->viewDistanceOptions.distanceMode() == ViewDistanceMode::CoherentNoise) {
          ImGui::DragFloat("Distance Fade Min", &RtxOptions::Get()->viewDistanceOptions.distanceFadeMinObject(), 0.1f, 0.0f, RtxOptions::Get()->viewDistanceOptions.distanceFadeMax(), "%.2f", sliderFlags);
          ImGui::DragFloat("Distance Fade Max", &RtxOptions::Get()->viewDistanceOptions.distanceFadeMaxObject(), 0.1f, RtxOptions::Get()->viewDistanceOptions.distanceFadeMin(), 0.0f, "%.2f", sliderFlags);
          ImGui::DragFloat("Noise Scale", &RtxOptions::Get()->viewDistanceOptions.noiseScaleObject(), 0.1f, 0.0f, 0.0f, "%.2f", sliderFlags);

          // Note: ImGui's limits do not apply for text entry for whatever reason so we need to clamp these options manually to ensure they do not trigger asserts.
          RtxOptions::Get()->viewDistanceOptions.distanceFadeMinRef() = std::min(RtxOptions::Get()->viewDistanceOptions.distanceFadeMin(), RtxOptions::Get()->viewDistanceOptions.distanceFadeMax());
          RtxOptions::Get()->viewDistanceOptions.distanceFadeMaxRef() = std::max(RtxOptions::Get()->viewDistanceOptions.distanceFadeMin(), RtxOptions::Get()->viewDistanceOptions.distanceFadeMax());
        }
      }

      ImGui::Unindent();
    }

    if (ImGui::CollapsingHeader("Material Filtering", collapsingHeaderClosedFlags)) {
      ImGui::Indent();

      ImGui::Checkbox("Use White Material Textures", &RtxOptions::Get()->useWhiteMaterialModeObject());
      ImGui::Separator();
      const float kMipBiasRange = 32;
      ImGui::DragFloat("Mip LOD Bias", &RtxOptions::Get()->nativeMipBiasObject(), 0.01f, -kMipBiasRange, kMipBiasRange, "%.2f", sliderFlags);
      ImGui::DragFloat("Upscaling LOD Bias", &RtxOptions::Get()->upscalingMipBiasObject(), 0.01f, -kMipBiasRange, kMipBiasRange, "%.2f", sliderFlags);
      ImGui::Separator();
      ImGui::Checkbox("Use Anisotropic Filtering", &RtxOptions::Get()->useAnisotropicFilteringObject());
      if (RtxOptions::Get()->useAnisotropicFiltering()) {
        ImGui::DragFloat("Max Anisotropy Samples", &RtxOptions::Get()->maxAnisotropySamplesObject(), 0.5f, 1.0f, 16.f, "%.3f", sliderFlags);
      }
      ImGui::DragFloat("Translucent Decal Albedo Factor", &RtxOptions::Get()->translucentDecalAlbedoFactorObject(), 0.01f);
      ImGui::Unindent();
    }

    if (ImGui::CollapsingHeader("Anti-Culling", collapsingHeaderClosedFlags)) {
      ImGui::Indent();

      ImGui::Checkbox("Anti-Culling Objects", &RtxOptions::AntiCulling::Object::enableObject());
      if (RtxOptions::AntiCulling::Object::enable()) {
        ImGui::Checkbox("High precision Anti-Culling", &RtxOptions::AntiCulling::Object::enableHighPrecisionAntiCullingObject());
        if (RtxOptions::AntiCulling::Object::enableHighPrecisionAntiCulling()) {
          ImGui::Checkbox("Infinity Far Frustum", &RtxOptions::AntiCulling::Object::enableInfinityFarFrustumObject());
        }
        ImGui::Checkbox("Enable Bounding Box Hash For Duplication Check", &RtxOptions::AntiCulling::Object::hashInstanceWithBoundingBoxHashObject());
        ImGui::InputInt("Instance Max Size", &RtxOptions::AntiCulling::Object::numObjectsToKeepObject(), 1, 1, 0);
        ImGui::DragFloat("Anti-Culling Fov Scale", &RtxOptions::AntiCulling::Object::fovScaleObject(), 0.01f, 0.1f, 2.0f);
        ImGui::DragFloat("Anti-Culling Far Plane Scale", &RtxOptions::AntiCulling::Object::farPlaneScaleObject(), 0.1f, 0.1f, 10000.0f);
      }
      ImGui::Separator();
      ImGui::Checkbox("Anti-Culling Lights", &RtxOptions::AntiCulling::Light::enableObject());
      if (RtxOptions::AntiCulling::Light::enable()) {
        ImGui::InputInt("Max Number Of Lights", &RtxOptions::AntiCulling::Light::numLightsToKeepObject(), 1, 1, 0);
        ImGui::InputInt("Max Number of Frames to keep lights", &RtxOptions::AntiCulling::Light::numFramesToExtendLightLifetimeObject(), 1, 1, 0);
        ImGui::DragFloat("Anti-Culling Lights Fov Scale", &RtxOptions::AntiCulling::Light::fovScaleObject(), 0.01f, 0.1f, 2.0f);
      }

      ImGui::Unindent();
    }

    ImGui::PopItemWidth();
  }

  void ImGUI::render(
    const HWND hwnd,
    const Rc<DxvkContext>& ctx,
    VkSurfaceFormatKHR surfaceFormat,
    VkExtent2D         surfaceSize,
    bool               vsync) {
    ScopedGpuProfileZone(ctx, "ImGUI Render");

    m_lastRenderVsyncStatus = vsync;

    ImGui::SetCurrentContext(m_context);
    ImPlot::SetCurrentContext(m_plotContext);

    // Sometimes games can change windows on us, so we need to check that here and tell ImGUI
    if (m_hwnd != hwnd) {
      if(m_init) {
        ImGui_ImplWin32_Shutdown();
      }
      m_hwnd = hwnd;
      ImGui_ImplWin32_Init(hwnd);
    }

    if (!m_init) {
      //this initializes imgui for Vulkan
      ImGui_ImplVulkan_InitInfo init_info = {};
      init_info.Instance = m_device->instance()->handle();
      init_info.PhysicalDevice = m_device->adapter()->handle();
      init_info.Device = m_device->handle();
      init_info.Queue = m_device->queues().graphics.queueHandle;
      init_info.DescriptorPool = m_imguiPool;
      init_info.MinImageCount = 2; // Note: Required to be at least 2 by ImGui.
      // Note: This image count is important for allocating multiple buffers for ImGui to support multiple frames
      // in flight without causing corruptions or crashes. This should match ideally what is set in DXVK (via something
      // like GetActualFrameLatency, but this can change at runtime. Instead we simply use the maximum number of frames
      // in flight supported by the Remix side of DXVK as this should be enough (as DXVK is also clamped to this amount
      // currently).
      init_info.ImageCount = kMaxFramesInFlight;
      init_info.MSAASamples = VK_SAMPLE_COUNT_1_BIT;

      ImGui_ImplVulkan_Init(&init_info, ctx->getFramebufferInfo().renderPass()->getDefaultHandle());

      //execute a gpu command to upload imgui font textures
      createFontsTexture(ctx);

      m_init = true;
    }

    update(ctx);

    this->setupRendererState(ctx, surfaceFormat, surfaceSize);

    ImGui_ImplVulkan_RenderDrawData(ImGui::GetDrawData(), ctx->getCmdBuffer(DxvkCmdBuffer::ExecBuffer));

    this->resetRendererState(ctx);
  }

  void ImGUI::setupRendererState(
    const Rc<DxvkContext>&  ctx,
          VkSurfaceFormatKHR surfaceFormat,
          VkExtent2D        surfaceSize) {
    bool isSrgb = imageFormatInfo(surfaceFormat.format)->flags.test(DxvkFormatFlag::ColorSpaceSrgb);

    VkViewport viewport;
    viewport.x = 0.0f;
    viewport.y = 0.0f;
    viewport.width = float(surfaceSize.width);
    viewport.height = float(surfaceSize.height);
    viewport.minDepth = 0.0f;
    viewport.maxDepth = 1.0f;

    VkRect2D scissor;
    scissor.offset = { 0, 0 };
    scissor.extent = surfaceSize;

    ctx->setViewports(1, &viewport, &scissor);
    ctx->setRasterizerState(m_rsState);
    ctx->setBlendMode(0, m_blendMode);

    ctx->setSpecConstant(VK_PIPELINE_BIND_POINT_GRAPHICS, 0, isSrgb);
  }

  void ImGUI::resetRendererState(const Rc<DxvkContext>& ctx) {
    ctx->setSpecConstant(VK_PIPELINE_BIND_POINT_GRAPHICS, 0, 0);
  }

  void ImGUI::createFontsTexture(const Rc<DxvkContext>& ctx) {
    ImGuiIO& io = ImGui::GetIO();
    ImGui_ImplVulkan_Data* bd = (ImGui_ImplVulkan_Data*)io.BackendRendererUserData;
    ImGui_ImplVulkan_InitInfo* v = &bd->VulkanInitInfo;
    
    // Range of characters we want to use the primary font
    ImVector<ImWchar> characterRange;
    {
      ImFontGlyphRangesBuilder builder;
      builder.AddText("abcdefghijklmnopqrstuvwxyzABCDEFGHIJKLMNOPQRSTUVWXYZ!\"#$ % &\'()*+,-./:;<=>?@[\\]^_`{|}~ \t\n\r\x0b\x0c");
      builder.BuildRanges(&characterRange);
    }

    // Range of characters we want to use the second (monospaced) font for
    ImVector<ImWchar> numericalRange;
    {
      ImFontGlyphRangesBuilder builder;
      builder.AddText("0123456789");
      builder.BuildRanges(&numericalRange);
    }

    // Normal Size Font (Default)

    ImFontConfig normalFontCfg = ImFontConfig();
    normalFontCfg.SizePixels = 16.f;
    normalFontCfg.FontDataOwnedByAtlas = false;

    const size_t nvidiaSansLength = sizeof(___NVIDIASansMd) / sizeof(___NVIDIASansMd[0]);
    const size_t robotoMonoLength = sizeof(___RobotoMonoRg) / sizeof(___RobotoMonoRg[0]);

    {
      // Add letters/symbols (NVIDIA-Sans)
      io.FontDefault = io.Fonts->AddFontFromMemoryTTF(&___NVIDIASansMd[0], nvidiaSansLength, 0, &normalFontCfg, characterRange.Data);

      // Enable merging
      normalFontCfg.MergeMode = true;

      // Add numbers (Roboto-Mono)
      io.Fonts->AddFontFromMemoryTTF(&___RobotoMonoRg[0], robotoMonoLength, 0, &normalFontCfg, numericalRange.Data);
    }

    // Large Size Font

    ImFontConfig largeFontCfg = ImFontConfig();
    largeFontCfg.SizePixels = 24.f;
    largeFontCfg.FontDataOwnedByAtlas = false;

    {
      // Add letters/symbols (NVIDIA-Sans)
      m_largeFont = io.Fonts->AddFontFromMemoryTTF(&___NVIDIASansMd[0], nvidiaSansLength, 0, &largeFontCfg, characterRange.Data);

      // Enable merging
      largeFontCfg.MergeMode = true;

      // Add numbers (Roboto-Mono)
      io.Fonts->AddFontFromMemoryTTF(&___RobotoMonoRg[0], robotoMonoLength, 0, &largeFontCfg, numericalRange.Data);
    }

    // Build the fonts

    io.Fonts->Build();


    // Allocate/upload glyph cache...

    unsigned char* pixels;
    int width, height;
    io.Fonts->GetTexDataAsRGBA32(&pixels, &width, &height);
    size_t row_pitch = (size_t)width * 4 * sizeof(char);
    size_t upload_size = height * row_pitch;

    VkResult err;

    // Create the Image:
    {
      DxvkImageCreateInfo info = {};
      info.type = VK_IMAGE_TYPE_2D;
      info.format = VK_FORMAT_R8G8B8A8_UNORM;
      info.extent.width = width;
      info.extent.height = height;
      info.extent.depth = 1;
      info.mipLevels = 1;
      info.numLayers = 1;
      info.sampleCount = VK_SAMPLE_COUNT_1_BIT;
      info.tiling = VK_IMAGE_TILING_OPTIMAL;
      info.usage = VK_IMAGE_USAGE_SAMPLED_BIT | VK_IMAGE_USAGE_TRANSFER_DST_BIT;
      info.layout = VK_IMAGE_LAYOUT_GENERAL;
      info.initialLayout = VK_IMAGE_LAYOUT_UNDEFINED;
      m_fontTexture = m_device->createImage(info, VK_MEMORY_PROPERTY_DEVICE_LOCAL_BIT, DxvkMemoryStats::Category::AppTexture, "imgui font texture");
      bd->FontImage = m_fontTexture->handle();
    }

    // Create the Image View:
    {
      DxvkImageViewCreateInfo info = {};
      info.type = VK_IMAGE_VIEW_TYPE_2D;
      info.format = VK_FORMAT_R8G8B8A8_UNORM;
      info.aspect = VK_IMAGE_ASPECT_COLOR_BIT;
      info.numLevels = 1;
      info.numLayers = 1;
      info.usage = VK_IMAGE_USAGE_SAMPLED_BIT | VK_IMAGE_USAGE_TRANSFER_DST_BIT;
      m_fontTextureView = m_device->createImageView(m_fontTexture, info);
      bd->FontView = m_fontTextureView->handle();
    }

    ctx->updateImage(m_fontTexture,
      VkImageSubresourceLayers{ VK_IMAGE_ASPECT_COLOR_BIT, 0, 0, 1 },
      VkOffset3D{ 0, 0, 0 },
      m_fontTexture->mipLevelExtent(0),
      pixels, row_pitch, upload_size);

    // Update the Descriptor Set:
    bd->FontDescriptorSet = (VkDescriptorSet) ImGui_ImplVulkan_AddTexture(bd->FontSampler, bd->FontView, VK_IMAGE_LAYOUT_GENERAL);

    // Store our identifier
    io.Fonts->SetTexID((ImTextureID)bd->FontDescriptorSet);
  }

  bool ImGUI::checkHotkeyState(const VirtualKeys& virtKeys, const bool allowContinuousPress) {
    bool result = false;
    if(virtKeys.size() > 0) {
      auto& io = ImGui::GetIO();
      result = true;
      for(const auto& vk : virtKeys) {
        if(vk.val == VK_SHIFT) {
          result = result && io.KeyShift;
        } else if(vk.val == VK_CONTROL) {
          result = result && io.KeyCtrl;
        } else if(vk.val == VK_MENU) {
          result = result && io.KeyAlt;
        } else {
          ImGuiKey key = ImGui::GetKeyIndex(ImGui_ImplWin32_VirtualKeyToImGuiKey(vk.val));
          if (allowContinuousPress) {
            result = result && ImGui::IsKeyDown(key);
          } else {
            result = result && ImGui::IsKeyPressed(key, false);
          }
        }
      }
    }
    return result;
  }

}<|MERGE_RESOLUTION|>--- conflicted
+++ resolved
@@ -1173,11 +1173,9 @@
           break;
         }
         case UpscalerType::TAAU: {
-<<<<<<< HEAD
+
           m_userGraphicsSettingChanged |= ImGui::Combo("TAAU Preset", &RtxOptions::Get()->taauPresetObject(), "Ultra Performance\0Performance\0Balanced\0Quality\0Fullscreen\0");
-=======
-          m_userGraphicsSettingChanged |= ImGui::Combo("TAA-U Preset", &RtxOptions::Get()->taauPresetObject(), "Ultra Performance\0Performance\0Balanced\0Quality\0Fullscreen\0");
->>>>>>> b1b1eb93
+
           RtxOptions::Get()->updateUpscalerFromTaauPreset();
 
           // Display TAAU Upscaling Information
