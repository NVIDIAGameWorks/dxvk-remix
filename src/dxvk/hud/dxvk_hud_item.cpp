#include "dxvk_hud_item.h"

#include <iomanip>
#include <version.h>

#include "rtx_render/rtx_options.h"

namespace dxvk::hud {

  HudItem::~HudItem() {

  }


  void HudItem::update(dxvk::high_resolution_clock::time_point time) {
    // Do nothing by default. Some items won't need this.
  }


  HudItemSet::HudItemSet(const Rc<DxvkDevice>& device) {
    std::string configStr = env::getEnvVar("DXVK_HUD");

    if (configStr.empty())
      configStr = device->config().hud;

    std::string::size_type pos = 0;
    std::string::size_type end = 0;
    std::string::size_type mid = 0;
    
    while (pos < configStr.size()) {
      end = configStr.find(',', pos);
      mid = configStr.find('=', pos);
      
      if (end == std::string::npos)
        end = configStr.size();
      
      if (mid != std::string::npos && mid < end) {
        m_options.insert({
          configStr.substr(pos,     mid - pos),
          configStr.substr(mid + 1, end - mid - 1) });
      } else {
        m_enabled.insert(configStr.substr(pos, end - pos));
      }

      pos = end + 1;
    }

    if (m_enabled.find("full") != m_enabled.end())
      m_enableFull = true;
    
    if (m_enabled.find("1") != m_enabled.end()) {
      m_enabled.insert("version");
      m_enabled.insert("devinfo");
      m_enabled.insert("raytracingMode");
      m_enabled.insert("fps");
      m_enabled.insert("memory");
      m_enabled.insert("gpuload");
      m_enabled.insert("rtx");
    }
  }


  HudItemSet::~HudItemSet() {

  }


  // NV-DXVK start: DLFG integration
  void HudItemSet::update(uint32_t presentCount) {
    auto time = dxvk::high_resolution_clock::now();

    for (const auto& item : m_items) {
      item->setPresentCount(presentCount);
      item->update(time);
    }
  }
  // NV-DXVK end

  void HudItemSet::render(HudRenderer& renderer) {
    HudPos position = { 8.0f, 8.0f };

    for (const auto& item : m_items)
      position = item->render(renderer, position);
  }


  void HudItemSet::parseOption(const std::string& str, float& value) {
    try {
      value = std::stof(str);
    } catch (const std::invalid_argument&) {
      return;
    }
  }


  HudPos HudVersionItem::render(
          HudRenderer&      renderer,
          HudPos            position) {
    position.y += 16.0f;

    renderer.drawText(16.0f,
      { position.x, position.y },
      { 1.0f, 1.0f, 1.0f, 1.0f },
      "DXVK " DXVK_VERSION);

    position.y += 8.0f;
    return position;
  }


  HudClientApiItem::HudClientApiItem(std::string api)
  : m_api(api) {

  }


  HudClientApiItem::~HudClientApiItem() {

  }


  HudPos HudClientApiItem::render(
          HudRenderer&      renderer,
          HudPos            position) {
    position.y += 16.0f;

    renderer.drawText(16.0f,
      { position.x, position.y },
      { 1.0f, 1.0f, 1.0f, 1.0f },
      m_api);

    position.y += 8.0f;
    return position;
  }


  HudDeviceInfoItem::HudDeviceInfoItem(const Rc<DxvkDevice>& device) {
    VkPhysicalDeviceProperties props = device->adapter()->deviceProperties();

    m_deviceName = props.deviceName;
    m_driverVer = str::format("Driver: ",
      VK_VERSION_MAJOR(props.driverVersion), ".",
      VK_VERSION_MINOR(props.driverVersion), ".",
      VK_VERSION_PATCH(props.driverVersion));
    m_vulkanVer = str::format("Vulkan: ",
      VK_VERSION_MAJOR(props.apiVersion), ".",
      VK_VERSION_MINOR(props.apiVersion), ".",
      VK_VERSION_PATCH(props.apiVersion));
  }


  HudDeviceInfoItem::~HudDeviceInfoItem() {

  }


  HudPos HudDeviceInfoItem::render(
          HudRenderer&      renderer,
          HudPos            position) {
    position.y += 16.0f;
    renderer.drawText(16.0f,
      { position.x, position.y },
      { 1.0f, 1.0f, 1.0f, 1.0f },
      m_deviceName);
    
    position.y += 24.0f;
    renderer.drawText(16.0f,
      { position.x, position.y },
      { 1.0f, 1.0f, 1.0f, 1.0f },
      m_driverVer);
    
    position.y += 20.0f;
    renderer.drawText(16.0f,
      { position.x, position.y },
      { 1.0f, 1.0f, 1.0f, 1.0f },
      m_vulkanVer);

    position.y += 8.0f;
    return position;
  }


  HudPos HudRaytracingModeItem::render(
    HudRenderer&      renderer,
    HudPos            position) {
    position.y += 16.0f;

    renderer.drawText(16.0f,
      { position.x, position.y },
      { 0.25f, 0.5f, 0.25f, 1.0f },
      "Raytracing Mode: ");
    
    if (RtxOptions::Get()->enableRaytracing()) {
      position.y += 16.0f;
      renderer.drawText(14.0f,
        { position.x, position.y },
        { 1.0f, 1.0f, 1.0f, 1.0f },
        str::format("GBuffer [", DxvkPathtracerGbuffer::raytraceModeToString(RtxOptions::Get()->getRenderPassGBufferRaytraceMode()), "]"));

      position.y += 16.0f;
      renderer.drawText(14.0f,
        { position.x, position.y },
        { 1.0f, 1.0f, 1.0f, 1.0f },
        str::format("Integrate Direct [", DxvkPathtracerIntegrateDirect::raytraceModeToString(RtxOptions::Get()->getRenderPassIntegrateDirectRaytraceMode()), "]"));

      position.y += 16.0f;
      renderer.drawText(14.0f,
        { position.x, position.y },
        { 1.0f, 1.0f, 1.0f, 1.0f },
        str::format("Integrate Indirect [", DxvkPathtracerIntegrateIndirect::raytraceModeToString(RtxOptions::Get()->getRenderPassIntegrateIndirectRaytraceMode()), "]"));
    } else {
      position.y += 16.0f;
      renderer.drawText(14.0f,
        { position.x, position.y },
        { 1.0f, 1.0f, 1.0f, 1.0f },
        "RTX-Off (Raster)");
    }

    position.y += 16.0f;

    return position;
  }

  HudFpsItem::HudFpsItem() { }
  HudFpsItem::~HudFpsItem() { }

  // NV-DXVK start: DLFG integration
  void HudFpsItem::setPresentCount(uint32_t presentCount) {
    m_presentCount = presentCount;
  }
  // NV-DXVK end

  void HudFpsItem::update(dxvk::high_resolution_clock::time_point time) {
    // NV-DXVK start: DLFG integration
    m_frameCount += m_presentCount;
    // NV-DXVK end

    auto elapsed = std::chrono::duration_cast<std::chrono::microseconds>(time - m_lastUpdate);

    if (elapsed.count() >= UpdateInterval) {
      int64_t fps = (10'000'000ll * m_frameCount) / elapsed.count();
      int64_t frameTime = elapsed.count() / 100 / m_frameCount;

      m_frameRate = str::format(fps / 10, ".", fps % 10);
      m_frameTime = str::format(frameTime / 10, ".", frameTime % 10);
      m_frameCount = 0;
      m_lastUpdate = time;
    }
  }


  HudPos HudFpsItem::render(
          HudRenderer&      renderer,
          HudPos            position) {
    position.y += 16.0f;

    renderer.drawText(16.0f,
      { position.x, position.y },
      { 1.0f, 0.25f, 0.25f, 1.0f },
      "FPS:");

    renderer.drawText(16.0f,
      { position.x + 60.0f, position.y },
      { 1.0f, 1.0f, 1.0f, 1.0f },
      m_frameRate);

    renderer.drawText(16.0f,
      { position.x + 140.0f, position.y },
      { 1.0f, 0.25f, 0.25f, 1.0f },
      "Frame Time:");

    renderer.drawText(16.0f,
      { position.x + 285.0f, position.y },
      { 1.0f, 1.0f, 1.0f, 1.0f },
      m_frameTime);

    position.y += 8.0f;
    return position;
  }


  HudFrameTimeItem::HudFrameTimeItem() { }
  HudFrameTimeItem::~HudFrameTimeItem() { }


  void HudFrameTimeItem::update(dxvk::high_resolution_clock::time_point time) {
    auto elapsed = std::chrono::duration_cast<std::chrono::microseconds>(time - m_lastUpdate);

    m_dataPoints[m_dataPointId] = float(elapsed.count());
    m_dataPointId = (m_dataPointId + 1) % NumDataPoints;

    m_lastUpdate = time;
  }


  HudPos HudFrameTimeItem::render(
          HudRenderer&      renderer,
          HudPos            position) {
    std::array<HudLineVertex, NumDataPoints * 2> vData;
    position.y += 40.0f;

    // 60 FPS = optimal, 10 FPS = worst
    const float targetUs =  16'666.6f;
    const float minUs    =   5'000.0f;
    const float maxUs    = 100'000.0f;
    
    // Ten times the maximum/minimum number
    // of milliseconds for a single frame
    uint32_t minMs = 0xFFFFFFFFu;
    uint32_t maxMs = 0x00000000u;
    
    // Paint the time points
    for (uint32_t i = 0; i < NumDataPoints; i++) {
      float us = m_dataPoints[(m_dataPointId + i) % NumDataPoints];
      
      minMs = std::min(minMs, uint32_t(us / 100.0f));
      maxMs = std::max(maxMs, uint32_t(us / 100.0f));
      
      float r = std::min(std::max(-1.0f + us / targetUs, 0.0f), 1.0f);
      float g = std::min(std::max( 3.0f - us / targetUs, 0.0f), 1.0f);
      float l = std::sqrt(r * r + g * g);
      
      HudNormColor color = {
        uint8_t(255.0f * (r / l)),
        uint8_t(255.0f * (g / l)),
        uint8_t(0), uint8_t(255) };
      
      float x = position.x + float(i);
      float y = position.y;
      
      float hVal = std::log2(std::max((us - minUs) / targetUs + 1.0f, 1.0f))
                 / std::log2((maxUs - minUs) / targetUs);
      float h = std::min(std::max(40.0f * hVal, 2.0f), 40.0f);
      
      vData[2 * i + 0] = HudLineVertex { { x, y     }, color };
      vData[2 * i + 1] = HudLineVertex { { x, y - h }, color };
    }
    
    renderer.drawLines(vData.size(), vData.data());
    
    // Paint min/max frame times in the entire window
    position.y += 18.0f;

    renderer.drawText(12.0f,
      { position.x, position.y },
      { 1.0f, 0.25f, 0.25f, 1.0f },
      "min:");

    renderer.drawText(12.0f,
      { position.x + 45.0f, position.y },
      { 1.0f, 1.0f, 1.0f, 1.0f },
      str::format(minMs / 10, ".", minMs % 10));
    
    renderer.drawText(12.0f,
      { position.x + 150.0f, position.y },
      { 1.0f, 0.25f, 0.25f, 1.0f },
      "max:");
    
    renderer.drawText(12.0f,
      { position.x + 195.0f, position.y },
      { 1.0f, 1.0f, 1.0f, 1.0f },
      str::format(maxMs / 10, ".", maxMs % 10));
    
    position.y += 4.0f;
    return position;
  }


  HudSubmissionStatsItem::HudSubmissionStatsItem(const Rc<DxvkDevice>& device)
  : m_device(device) {

  }


  HudSubmissionStatsItem::~HudSubmissionStatsItem() {

  }


  void HudSubmissionStatsItem::update(dxvk::high_resolution_clock::time_point time) {
    DxvkStatCounters counters = m_device->getStatCounters();
    
    uint32_t currCounter = counters.getCtr(DxvkStatCounter::QueueSubmitCount);
    m_diffCounter = std::max(m_diffCounter, currCounter - m_prevCounter);
    m_prevCounter = currCounter;

    auto elapsed = std::chrono::duration_cast<std::chrono::microseconds>(time - m_lastUpdate);

    if (elapsed.count() >= UpdateInterval) {
      m_showCounter = m_diffCounter;
      m_diffCounter = 0;

      m_lastUpdate = time;
    }
  }


  HudPos HudSubmissionStatsItem::render(
          HudRenderer&      renderer,
          HudPos            position) {
    position.y += 16.0f;

    renderer.drawText(16.0f,
      { position.x, position.y },
      { 1.0f, 0.5f, 0.25f, 1.0f },
      "Queue submissions: ");

    renderer.drawText(16.0f,
      { position.x + 228.0f, position.y },
      { 1.0f, 1.0f, 1.0f, 1.0f },
      str::format(m_showCounter));

    position.y += 8.0f;
    return position;
  }


  HudDrawCallStatsItem::HudDrawCallStatsItem(const Rc<DxvkDevice>& device)
  : m_device(device) {

  }


  HudDrawCallStatsItem::~HudDrawCallStatsItem() {

  }


  void HudDrawCallStatsItem::update(dxvk::high_resolution_clock::time_point time) {
    auto elapsed = std::chrono::duration_cast<std::chrono::microseconds>(time - m_lastUpdate);

    DxvkStatCounters counters = m_device->getStatCounters();
    auto diffCounters = counters.diff(m_prevCounters);

    if (elapsed.count() >= UpdateInterval) {
      m_gpCount = diffCounters.getCtr(DxvkStatCounter::CmdDrawCalls);
      m_cpCount = diffCounters.getCtr(DxvkStatCounter::CmdDispatchCalls);
      m_rtpCount = diffCounters.getCtr(DxvkStatCounter::CmdTraceRaysCalls);
      m_rpCount = diffCounters.getCtr(DxvkStatCounter::CmdRenderPassCount);

      m_lastUpdate = time;
    }

    m_prevCounters = counters;
  }


  HudPos HudDrawCallStatsItem::render(
          HudRenderer&      renderer,
          HudPos            position) {
    position.y += 16.0f;
    renderer.drawText(16.0f,
      { position.x, position.y },
      { 0.25f, 0.5f, 1.0f, 1.0f },
      "Draw calls:");
    
    renderer.drawText(16.0f,
      { position.x + 192.0f, position.y },
      { 1.0f, 1.0f, 1.0f, 1.0f },
      str::format(m_gpCount));
    
    position.y += 20.0f;
    renderer.drawText(16.0f,
      { position.x, position.y },
      { 0.25f, 0.5f, 1.0f, 1.0f },
      "Dispatch calls:");
    
    renderer.drawText(16.0f,
      { position.x + 192.0f, position.y },
      { 1.0f, 1.0f, 1.0f, 1.0f },
      str::format(m_cpCount));

    position.y += 20.0f;
    renderer.drawText(16.0f,
      { position.x, position.y },
      { 0.25f, 0.5f, 1.0f, 1.0f },
      "TraceRays calls:");

    renderer.drawText(16.0f,
      { position.x + 192.0f, position.y },
      { 1.0f, 1.0f, 1.0f, 1.0f },
      str::format(m_rtpCount));
    
    position.y += 20.0f;
    renderer.drawText(16.0f,
      { position.x, position.y },
      { 0.25f, 0.5f, 1.0f, 1.0f },
      "Render passes:");
    
    renderer.drawText(16.0f,
      { position.x + 192.0f, position.y },
      { 1.0f, 1.0f, 1.0f, 1.0f },
      str::format(m_rpCount));
    
    position.y += 8.0f;
    return position;
  }


  HudPipelineStatsItem::HudPipelineStatsItem(const Rc<DxvkDevice>& device)
  : m_device(device) {

  }


  HudPipelineStatsItem::~HudPipelineStatsItem() {

  }


  void HudPipelineStatsItem::update(dxvk::high_resolution_clock::time_point time) {
    DxvkStatCounters counters = m_device->getStatCounters();

    m_graphicsPipelines = counters.getCtr(DxvkStatCounter::PipeCountGraphics);
    m_computePipelines  = counters.getCtr(DxvkStatCounter::PipeCountCompute);
  }


  HudPos HudPipelineStatsItem::render(
          HudRenderer&      renderer,
          HudPos            position) {
    position.y += 16.0f;
    renderer.drawText(16.0f,
      { position.x, position.y },
      { 1.0f, 0.25f, 1.0f, 1.0f },
      "Graphics pipelines:");
    
    renderer.drawText(16.0f,
      { position.x + 240.0f, position.y },
      { 1.0f, 1.0f, 1.0f, 1.0f },
      str::format(m_graphicsPipelines));
    
    position.y += 20.0f;
    renderer.drawText(16.0f,
      { position.x, position.y },
      { 1.0f, 0.25f, 1.0f, 1.0f },
      "Compute pipelines:");

    renderer.drawText(16.0f,
      { position.x + 240.0f, position.y },
      { 1.0f, 1.0f, 1.0f, 1.0f },
      str::format(m_computePipelines));

    position.y += 8.0f;
    return position;
  }


  HudMemoryStatsItem::HudMemoryStatsItem(const Rc<DxvkDevice>& device)
  : m_device(device), m_memory(device->adapter()->memoryProperties()) {

  }


  HudMemoryStatsItem::~HudMemoryStatsItem() {

  }


  void HudMemoryStatsItem::update(dxvk::high_resolution_clock::time_point time) {
    for (uint32_t i = 0; i < m_memory.memoryHeapCount; i++)
      m_heaps[i] = m_device->getMemoryStats(i);
  }


  HudPos HudMemoryStatsItem::render(
          HudRenderer&      renderer,
          HudPos            position) {
    for (uint32_t i = 0; i < m_memory.memoryHeapCount; i++) {
      bool isDeviceLocal = m_memory.memoryHeaps[i].flags & VK_MEMORY_HEAP_DEVICE_LOCAL_BIT;

<<<<<<< HEAD
      VkDeviceSize memSizeMib = m_memory.memoryHeaps[i].size >> 20;
      VkDeviceSize memAllocatedMib = m_heaps[i].totalAllocated() >> 20;
      VkDeviceSize memUsedMib = m_heaps[i].totalUsed() >> 20;
      uint64_t percentage = (100 * memUsedMib) / memSizeMib;

      std::string label = str::format(isDeviceLocal ? "Vidmem" : "Sysmem", " heap ", i, ":");
      std::string text  = str::format(std::setfill(' '), std::setw(5), memUsedMib, " / ", memAllocatedMib, " / ", memSizeMib, " MB(", percentage, "%)");
=======
      uint64_t memUsedMib = m_heaps[i].memoryUsed >> 20;
      uint64_t memAllocatedMib = m_heaps[i].memoryAllocated >> 20;
      uint64_t percentage = (100 * m_heaps[i].memoryAllocated) / m_memory.memoryHeaps[i].size;

      std::string label = str::format(isDeviceLocal ? "Vidmem" : "Sysmem", " heap ", i, ": ");
      std::string text  = str::format(std::setfill(' '), std::setw(5), memAllocatedMib, " MB (", percentage, "%) ",
        std::setw(5 + (percentage < 10 ? 1 : 0) + (percentage < 100 ? 1 : 0)), memUsedMib, " MB used");
>>>>>>> 3ba395d4

      position.y += 16.0f;
      renderer.drawText(16.0f,
        { position.x, position.y },
        { 1.0f, 1.0f, 0.25f, 1.0f },
        label);

      renderer.drawText(16.0f,
        { position.x + 168.0f, position.y },
        { 1.0f, 1.0f, 1.0f, 1.0f },
        text);
      position.y += 4.0f;

      if (isDeviceLocal) {
        for (uint32_t cat = DxvkMemoryStats::Category::First; cat <= DxvkMemoryStats::Category::Last; cat++) {
          VkDeviceSize memSizeMib = m_heaps[i].usedByCategory(DxvkMemoryStats::Category(cat)) >> 20;
          if (memSizeMib == 0) {
            continue;
          }

          std::string text = str::format(std::setfill(' '), std::setw(5), DxvkMemoryStats::categoryToString(DxvkMemoryStats::Category(cat)), ": ", memSizeMib, " MB");
          position.y += 16.0f;
          renderer.drawText(16.0f,
                            { position.x + 16.0f, position.y },
                            { 1.0f, 1.0f, 1.0f, 1.0f },
                            text);
          position.y += 4.0f;
        }

        position.y += 16.0f;
      }
    }

    position.y += 4.0f;
    return position;
  }


  HudGpuLoadItem::HudGpuLoadItem(const Rc<DxvkDevice>& device)
  : m_device(device) {

  }


  HudGpuLoadItem::~HudGpuLoadItem() {

  }


  void HudGpuLoadItem::update(dxvk::high_resolution_clock::time_point time) {
    uint64_t ticks = std::chrono::duration_cast<std::chrono::microseconds>(time - m_lastUpdate).count();

    if (ticks >= UpdateInterval) {
      DxvkStatCounters counters = m_device->getStatCounters();
      uint64_t currGpuIdleTicks = counters.getCtr(DxvkStatCounter::GpuIdleTicks);

      m_diffGpuIdleTicks = currGpuIdleTicks - m_prevGpuIdleTicks;
      m_prevGpuIdleTicks = currGpuIdleTicks;

      uint64_t busyTicks = ticks > m_diffGpuIdleTicks
        ? uint64_t(ticks - m_diffGpuIdleTicks)
        : uint64_t(0);

      m_gpuLoadString = str::format((100 * busyTicks) / ticks, "%");
      m_lastUpdate = time;
    }
  }


  HudPos HudGpuLoadItem::render(
          HudRenderer&      renderer,
          HudPos            position) {
    position.y += 8.0f;

    renderer.drawText(16.0f,
      { position.x, position.y },
      { 0.25f, 0.5f, 0.25f, 1.0f },
      "GPU:");

    renderer.drawText(16.0f,
      { position.x + 60.0f, position.y },
      { 1.0f, 1.0f, 1.0f, 1.0f },
      m_gpuLoadString);

    position.y += 16.0f;
    return position;
  }


  HudCompilerActivityItem::HudCompilerActivityItem(const Rc<DxvkDevice>& device)
  : m_device(device) {

  }


  HudCompilerActivityItem::~HudCompilerActivityItem() {

  }


  void HudCompilerActivityItem::update(dxvk::high_resolution_clock::time_point time) {
    DxvkStatCounters counters = m_device->getStatCounters();
    bool doShow = counters.getCtr(DxvkStatCounter::PipeCompilerBusy);

    if (!doShow) {
      auto elapsed = std::chrono::duration_cast<std::chrono::milliseconds>(time - m_timeShown);
      doShow = elapsed.count() <= MinShowDuration;
    }

    if (doShow && !m_show)
      m_timeShown = time;

    m_show = doShow;
  }


  HudPos HudCompilerActivityItem::render(
          HudRenderer&      renderer,
          HudPos            position) {
    if (m_show) {
      renderer.drawText(16.0f,
        { position.x, renderer.surfaceSize().height / renderer.scale() - 20.0f },
        { 1.0f, 1.0f, 1.0f, 1.0f },
        "Compiling shaders...");
    }

    return position;
  }


  HudRtxActivityItem::HudRtxActivityItem(const Rc<DxvkDevice>& device)
    : m_device(device) {
  }

  HudRtxActivityItem::~HudRtxActivityItem() {
  }

  void HudRtxActivityItem::update(dxvk::high_resolution_clock::time_point time) {
  }

  HudPos HudRtxActivityItem::render(
    HudRenderer& renderer,
    HudPos       position) {
    const DxvkStatCounters counters = m_device->getStatCounters();

    const std::string labels[] = { "# Presents:" , 
                                   "# BLAS:" ,
                                   "# Buffers:" , 
                                   "# Textures:" , 
                                   "# Instances/Surfaces:" , 
                                   "# Surface Materials:" , 
                                   "# Surface Material Extensions:" ,
                                   "# Volume Materials:" , 
                                   "# Lights:",
                                   "# Samplers:",
                                   "# Textures in-flight:",
                                   "# Last tex. batch (ms):"}; 
    const uint64_t values[] = { counters.getCtr(DxvkStatCounter::QueuePresentCount),
                                counters.getCtr(DxvkStatCounter::RtxBlasCount),
                                counters.getCtr(DxvkStatCounter::RtxBufferCount),
                                counters.getCtr(DxvkStatCounter::RtxTextureCount),
                                counters.getCtr(DxvkStatCounter::RtxInstanceCount),
                                counters.getCtr(DxvkStatCounter::RtxSurfaceMaterialCount),
                                counters.getCtr(DxvkStatCounter::RtxSurfaceMaterialExtensionCount),
                                counters.getCtr(DxvkStatCounter::RtxVolumeMaterialCount),
                                counters.getCtr(DxvkStatCounter::RtxLightCount),
                                counters.getCtr(DxvkStatCounter::RtxSamplers),
                                counters.getCtr(DxvkStatCounter::RtxTexturesInFlight),
                                counters.getCtr(DxvkStatCounter::RtxLastTextureBatchDuration)};

    const uint32_t kNumLabels = sizeof(labels) / sizeof(labels[0]);
    static_assert(kNumLabels == sizeof(values) / sizeof(values[0]));

    position.y += 8.0f;

    const float xOffset = 16.f;
    renderer.drawText(16.0f,
      { position.x, position.y },
      { 0.25f, 0.5f, 0.25f, 1.0f },
      str::format("RTX:"));

    position.y += 16.0f;

    for (uint32_t i=0 ; i<kNumLabels; i++)  {
      renderer.drawText(14.0f,
        { position.x + xOffset, position.y },
        { 1.0f, 1.0f, 0.25f, 1.0f },
        labels[i]);

      std::string text = str::format(std::setfill(' '), std::setw(8), values[i]);

      renderer.drawText(14.0f,
        { position.x + xOffset + 250, position.y },
        { 1.0f, 1.0f, 1.f, 1.0f },
        text);

      position.y += 16.0f;
    }

    if (RtxOptions::Get()->getPresentThrottleDelay()) {
      position.y += 8.0f;

      renderer.drawText(16.0f,
                        { position.x, position.y },
                        { 1.0f, 0.2f, 0.2f, 1.0f },
                        "Present throttling enabled!");
      position.y += 16.0f;
    }

    if (RtxTextureManager::getShowProgress()) {
      constexpr size_t kNumTexPerLine = 64;
      int64_t numTexInFlight = counters.getCtr(DxvkStatCounter::RtxTexturesInFlight);

      std::string progress(std::min<size_t>(kNumTexPerLine, numTexInFlight), '*');

      while (numTexInFlight > 0) {
        if (progress.length() > numTexInFlight) {
          progress.resize(numTexInFlight);
        }

        position.y += 8.0f;
        renderer.drawText(16.0f,
                          { position.x, position.y },
                          { 0.0f, 1.0f, 0.0f, 1.0f },
                          progress);
        position.y += 16.0f;

        numTexInFlight -= kNumTexPerLine;
      }
    }

    return position;
  }

  HudPos HudScrollingLineItem::render(HudRenderer& renderer, HudPos position) {
    if (m_linePosition >= renderer.surfaceSize().width)
      m_linePosition = 0;

    const HudNormColor color = { 0xff, 0xff, 0x80, 0xff };

    HudLineVertex vertices[2] = {
      { { (float)m_linePosition, 0.f }, color },
      { { (float)m_linePosition, (float)renderer.surfaceSize().height }, color }
    };

    renderer.drawLines(2, vertices);

    ++m_linePosition;

    return position;
  }
}<|MERGE_RESOLUTION|>--- conflicted
+++ resolved
@@ -569,23 +569,13 @@
     for (uint32_t i = 0; i < m_memory.memoryHeapCount; i++) {
       bool isDeviceLocal = m_memory.memoryHeaps[i].flags & VK_MEMORY_HEAP_DEVICE_LOCAL_BIT;
 
-<<<<<<< HEAD
       VkDeviceSize memSizeMib = m_memory.memoryHeaps[i].size >> 20;
+      VkDeviceSize memUsedMib = m_heaps[i].totalUsed() >> 20;
       VkDeviceSize memAllocatedMib = m_heaps[i].totalAllocated() >> 20;
-      VkDeviceSize memUsedMib = m_heaps[i].totalUsed() >> 20;
       uint64_t percentage = (100 * memUsedMib) / memSizeMib;
 
       std::string label = str::format(isDeviceLocal ? "Vidmem" : "Sysmem", " heap ", i, ":");
       std::string text  = str::format(std::setfill(' '), std::setw(5), memUsedMib, " / ", memAllocatedMib, " / ", memSizeMib, " MB(", percentage, "%)");
-=======
-      uint64_t memUsedMib = m_heaps[i].memoryUsed >> 20;
-      uint64_t memAllocatedMib = m_heaps[i].memoryAllocated >> 20;
-      uint64_t percentage = (100 * m_heaps[i].memoryAllocated) / m_memory.memoryHeaps[i].size;
-
-      std::string label = str::format(isDeviceLocal ? "Vidmem" : "Sysmem", " heap ", i, ": ");
-      std::string text  = str::format(std::setfill(' '), std::setw(5), memAllocatedMib, " MB (", percentage, "%) ",
-        std::setw(5 + (percentage < 10 ? 1 : 0) + (percentage < 100 ? 1 : 0)), memUsedMib, " MB used");
->>>>>>> 3ba395d4
 
       position.y += 16.0f;
       renderer.drawText(16.0f,
