#############################################################################
# Copyright (c) 2021-2023, NVIDIA CORPORATION. All rights reserved.
#
# Permission is hereby granted, free of charge, to any person obtaining a
# copy of this software and associated documentation files (the "Software"),
# to deal in the Software without restriction, including without limitation
# the rights to use, copy, modify, merge, publish, distribute, sublicense,
# and/or sell copies of the Software, and to permit persons to whom the
# Software is furnished to do so, subject to the following conditions:
#
# The above copyright notice and this permission notice shall be included in
# all copies or substantial portions of the Software.
#
# THE SOFTWARE IS PROVIDED "AS IS", WITHOUT WARRANTY OF ANY KIND, EXPRESS OR
# IMPLIED, INCLUDING BUT NOT LIMITED TO THE WARRANTIES OF MERCHANTABILITY,
# FITNESS FOR A PARTICULAR PURPOSE AND NONINFRINGEMENT.  IN NO EVENT SHALL
# THE AUTHORS OR COPYRIGHT HOLDERS BE LIABLE FOR ANY CLAIM, DAMAGES OR OTHER
# LIABILITY, WHETHER IN AN ACTION OF CONTRACT, TORT OR OTHERWISE, ARISING
# FROM, OUT OF OR IN CONNECTION WITH THE SOFTWARE OR THE USE OR OTHER
# DEALINGS IN THE SOFTWARE.
#############################################################################

project(
  'dxvk', ['c', 'cpp'],
<<<<<<< HEAD
  version : 'remix-0.3.0',
=======
  version : 'remix-main',
>>>>>>> 0caf5ee7
  meson_version : '>= 0.58',
  default_options : ['werror=true', 'b_vscrt=from_buildtype']
)

global_src_root_norm = meson.global_source_root().replace('\\', '/')

# Fetch dependencies
#   `get_dependencies` is intentionally called twice. Why?:
#     (1) On a clean clone, the `include_directories` calls below will fail without
#           having fetched the dependencies, since all meson scripts complete entirely
#           before the first build target (fetch_packman_target) is called.
#     (2) On already built trees with no meson changes, the script is not rerun, so
#           run_command will not be executed again, therefore a default build target
#           version is required to pull updated packman info.
#   Implications: in very rare circumstances (clean clone, editing meson), get_dependencies
#     script will be called twice on the same build. This will not be noticeable as packman
#     early outs if everything's already fetched, so the waste is negligible + forgiveable.
get_dependencies_script_path = global_src_root_norm + '/scripts-common/update-deps.cmd'
message('Downloading dependencies...')
packman_out = run_command(get_dependencies_script_path)
message(packman_out.stdout().strip())
if packman_out.returncode() != 0
  message(packman_out.stderr().strip())
  error('Failed to get dependencies.')
endif
fetch_packman_target = custom_target('fetch_packman',
  output           : ['fetch_packman'],
  build_by_default : true,
  depends          : [],
  command          : [get_dependencies_script_path] )

fs = import('fs')

cpu_family = target_machine.cpu_family()
build_os = build_machine.system()

add_project_arguments('-DNOMINMAX', language : 'cpp')
vs_project_defines = 'NOMINMAX;'

dxvk_compiler = meson.get_compiler('cpp')
dxvk_is_msvc = dxvk_compiler.get_id() == 'msvc'
dxvk_is_ninja = meson.backend() == 'ninja'
enable_rtxio = get_option('enable_rtxio')

if dxvk_is_msvc
  if get_option('buildtype') == 'release'
    add_global_arguments('/Zi', language : 'cpp')
    add_global_arguments('/FS', language : 'cpp')
    add_global_link_arguments('/DEBUG', language : 'cpp')
    add_global_link_arguments('/OPT:REF', language : 'cpp')
    add_global_link_arguments('/OPT:ICF', language : 'cpp')
  endif
endif

if enable_rtxio == true
  add_global_arguments('/DWITH_RTXIO', language : 'cpp')
  vs_project_defines += 'WITH_RTXIO;'
endif

if get_option('buildtype') == 'release'
  add_project_arguments('/DNDEBUG', language : 'cpp')
  # note: this define depends on the build type, so it's not included in vs_project_defines
endif

if dxvk_is_ninja
  # workarounds for our strange symbol name differences when embedding MDL
  add_global_arguments('/DBUILD_NINJA=1', language : 'cpp')
  vs_project_defines += 'BUILD_NINJA=1;'
else
  add_global_arguments('/DBUILD_NINJA=0', language : 'cpp')
  vs_project_defines += 'BUILD_NINJA=0;'
endif

# Note: Runtime shader recompilation requires source paths based on the project root, so making a build-time define is the easiest way
# to give it this information reliably for a local build (when distributing a build to others a manual source root must be specified in the runtime
# configuration).
add_global_arguments('/DBUILD_SOURCE_ROOT="' + global_src_root_norm + '/"', language : 'cpp')
vs_project_defines += 'BUILD_SOURCE_ROOT=' + global_src_root_norm + '/"' + ';'

# c++17 was added in 15.3, older version needs c++latest
if dxvk_is_msvc and dxvk_compiler.version().version_compare('<15.3')
  if dxvk_is_ninja
    # for whatever reason, ninja gets /fpermissive- when using c++latest/c++17 but vs does not
    dxvk_cpp_std='vc++latest'
  else
    dxvk_cpp_std='c++latest'
  endif
else
  if dxvk_is_ninja
    dxvk_cpp_std='vc++17'
  else
    dxvk_cpp_std='c++17'
  endif
endif

if dxvk_is_msvc
  if not dxvk_is_ninja
    add_project_arguments('/std:' + dxvk_cpp_std, language : 'cpp')
  endif
  add_global_arguments('/MP', language : 'cpp')
endif

if dxvk_compiler.get_id() == 'clang'
  if dxvk_compiler.has_argument('-Wno-unused-private-field')
    add_project_arguments('-Wno-unused-private-field', language: 'cpp')
  endif
  if dxvk_compiler.has_argument('-Wno-microsoft-exception-spec')
    add_project_arguments('-Wno-microsoft-exception-spec', language: 'cpp')
  endif
endif

if not dxvk_is_msvc
  add_project_arguments('-D_WIN32_WINNT=0xa00', language : 'cpp')

  if get_option('build_id') and dxvk_compiler.has_link_argument('-Wl,--build-id')
    add_global_link_arguments('-Wl,--build-id', language: 'cpp')
  endif

  # We need to set the section alignment for debug symbols to
  # work properly as well as avoiding a memcpy from the Wine loader.
  if dxvk_compiler.has_link_argument('-Wl,--file-alignment=4096')
    add_global_link_arguments('-Wl,--file-alignment=4096', language: 'cpp')
  endif

  # Wine's built-in back traces only work with dwarf2 symbols
  if get_option('debug') and target_machine.system() == 'windows'
    if dxvk_compiler.has_argument('-gstrict-dwarf') and dxvk_compiler.has_argument('-gdwarf-2')
      add_project_arguments('-gstrict-dwarf', '-gdwarf-2', language: ['c', 'cpp'])
    endif
  endif
endif

dxvk_include_dirs = [
  './include',
  './include/vulkan/include'
]

dxvk_include_path = include_directories(dxvk_include_dirs)
dxvk_shader_include_path = include_directories('./src/dxvk/shaders')

test_include_dirs = [
  './include',
  './include/vulkan/include',
  './src/dxvk',
  './src/dxvk/shaders'
]

test_include_path = include_directories(test_include_dirs)

if (cpu_family == 'x86_64')
  dxvk_library_path = meson.global_source_root() + '/lib'
else
  dxvk_library_path = meson.global_source_root() + '/lib32'
endif

dxvk_extradep = [ ]

if dxvk_is_msvc
  wrc = find_program('rc')
else
  add_global_link_arguments('-static', '-static-libgcc', language: 'c')
  add_global_link_arguments('-static', '-static-libgcc', '-static-libstdc++', language: 'cpp')

  wrc = find_program('windres')
endif

if cpu_family == 'x86_64'
  if dxvk_compiler.has_argument('-msse3')
    add_project_arguments('-msse3', language: ['c', 'cpp'])
  endif
elif cpu_family == 'x86'
  if dxvk_compiler.has_link_argument('-Wl,--add-stdcall-alias')
    add_global_link_arguments('-Wl,--add-stdcall-alias', language: 'cpp')
  endif
  if dxvk_compiler.has_link_argument('-Wl,--enable-stdcall-fixup')
    add_global_link_arguments('-Wl,--enable-stdcall-fixup', language: 'cpp')
  endif
  if dxvk_compiler.has_argument('-msse') and dxvk_compiler.has_argument('-msse2') and dxvk_compiler.has_argument('-msse3')
    add_project_arguments('-msse', '-msse2', '-msse3', language: ['c', 'cpp'])
  endif
  if dxvk_compiler.has_argument('-mfpmath=sse')
    add_project_arguments('-mfpmath=sse', language: ['c', 'cpp'])
  endif
endif

lib_vulkan  = dxvk_compiler.find_library('vulkan-1', dirs : dxvk_library_path)
lib_d3d9    = dxvk_compiler.find_library('d3d9')
lib_d3d11   = dxvk_compiler.find_library('d3d11')
lib_dxgi    = dxvk_compiler.find_library('dxgi')
lib_d3dcompiler_43 = dxvk_compiler.find_library('d3dcompiler_43', dirs : dxvk_library_path)
if not dxvk_is_msvc
  lib_ws2_32 = dxvk_compiler.find_library('ws2_32', dirs : dxvk_library_path)
endif

if dxvk_is_msvc
  lib_d3dcompiler_47 = dxvk_compiler.find_library('d3dcompiler')
else
  lib_d3dcompiler_47 = dxvk_compiler.find_library('d3dcompiler_47')
endif

lib_shlwapi  = dxvk_compiler.find_library('shlwapi')
dxvk_extradep += lib_shlwapi

if enable_rtxio == true
  rtxio_bin_path = global_src_root_norm + '/external/rtxio/bin'
  rtxio_lib = dxvk_compiler.find_library('rtxio', dirs : join_paths(meson.global_source_root(), 'external/rtxio/lib'))
  rtxio_include_path = include_directories(join_paths(meson.global_source_root(), 'external/rtxio/include'))
  dxvk_extradep += rtxio_lib
endif

exe_ext = ''
dll_ext = ''

if dxvk_is_msvc
  res_ext = '.res'
else
  res_ext = '.o'
endif

def_spec_ext = '.def'

# Shader compile tools
glsl_compiler = find_program('external/glslangvalidator/glslangValidator')
slang_compiler = find_program('external/slang/slangc')
python_interpreter = find_program('python3', 'python')
shader_compile_script = meson.global_source_root() + '/scripts-common/compile_shaders.py'

# GLSL compiler...

# The ShaderManager::compileShaders() function also uses glslangValidator to compile shader source for debug purpose.
# If the command here is changed, the command in that function should also be updated.
glsl_args = [ '-V', '--vn', '@BASENAME@', '@INPUT@', '-o', '@OUTPUT@', '--target-env', 'vulkan1.2', '@EXTRA_ARGS@' ]

if run_command(glsl_compiler, [ '--quiet', '--version' ]).returncode() == 0
  glsl_args += [ '--quiet' ]
endif

if get_option('buildtype').startswith('debug')
  glsl_args += [ '-g' ]
endif

glsl_generator = generator(
  glsl_compiler,
  output    : [ '@BASENAME@.h' ],
  arguments : glsl_args
)

if dxvk_is_msvc
  wrc_generator = generator(wrc,
  output    : [ '@BASENAME@' + res_ext ],
  arguments : [ '/fo', '@OUTPUT@', '@INPUT@' ])
else
  wrc_generator = generator(wrc,
  output    : [ '@BASENAME@' + res_ext ],
  arguments : [ '-i', '@INPUT@', '-o', '@OUTPUT@' ])
endif

message('##############')
message('# Versioning #')
message('##############')

full_version = meson.project_version()

git_rev_parse_out = run_command('git',['rev-parse','--verify','--short=8', 'HEAD'])
git_hash = ''
if git_rev_parse_out.returncode() != 0
  error('Failed to get current git hash')
else
  git_hash = git_rev_parse_out.stdout().replace('\n','')
  message('Current git hash: ' + git_hash)
endif

found_tag = ''
ci_commit_tag = ''
get_env_out = run_command(python_interpreter.full_path(),[global_src_root_norm + './scripts-common/get_env.py', 'CI_COMMIT_TAG'])
if get_env_out.returncode() != 0
  warning('get_env.py failed, ' + get_env_out.stderr().strip())
else
  ci_commit_tag = get_env_out.stdout().replace('\n','')
endif
b_found_ci_commit_tag = (ci_commit_tag != '')

if b_found_ci_commit_tag
  message('Found tag in CI_COMMIT_TAG envvar: ' + ci_commit_tag)
  found_tag = ci_commit_tag
else
  git_describe_tag = ''
  git_describe_out = run_command('git',['describe','--always','--exact-match', git_hash])
  if git_describe_out.returncode() == 0
    git_describe_tag = git_describe_out.stdout().replace('\n','')
    message('Found tag via git describe: ' + git_describe_tag)
  endif
  found_tag = git_describe_tag
endif

b_found_tag = found_tag != ''
b_found_tag_matches = false
if b_found_tag
  b_found_tag_matches = found_tag == meson.project_version()
endif

if b_found_tag
  if not b_found_tag_matches
    warning('Tag does not match current version: ' + meson.project_version() + '. Please reconcile tag with version in meson.build.')
  else
    message('Found tag matches current version: ' + meson.project_version())
    message('This is a release version.')
  endif
else
  message('No tag found at current commit.')
  message('This is NOT a release version')
  full_version += '+' + git_hash
endif

message('Full version: ' + full_version)

dxvk_version = vcs_tag(
  command: [python_interpreter.full_path(), global_src_root_norm + './scripts-common/echo.py', full_version],
  input:  'version.h.in',
  output: 'version.h')

#################################
# Handle external dependencies ##
#################################

output_dir = global_src_root_norm + '/_output/'

# Get script paths
if build_os == 'windows'
  script_extension = '.bat'
  recursive_arg = '/E'
elif build_os == 'linux'
  script_extension = '.sh'
  recursive_arg = '-r'
else
  script_extension = ''
endif
copy_script_path = global_src_root_norm + '/scripts-common/copy' + script_extension
recursive_copy_path = global_src_root_norm + '/scripts-common/recursive_copy' + script_extension

if get_option('enable_tracy')
  add_project_arguments('-DTRACY_ENABLE', language : 'cpp')
  vs_project_defines += 'TRACY_ENABLE;'
  # only enable profiling when the profiler-application is connected
  add_project_arguments('-DTRACY_ON_DEMAND', language : 'cpp')
  vs_project_defines += 'TRACY_ON_DEMAND;'
endif

if get_option('buildtype') == 'debug'
  debug_or_release = 'debug'
else
  debug_or_release = 'release'
endif

# embedding compiler
xxd_exe = find_program('external/nv_xxd/nv_xxd')
embedding_compiler = generator(xxd_exe,
    output : '@PLAINNAME@.h',
    arguments : [ '@INPUT@', '@OUTPUT@', '@BASENAME@' ]
)

mdl_include_dir = include_directories(join_paths(meson.global_source_root(), 'external/omni_core_materials'))

nv_usd_include_path = include_directories('external/nv_usd/include/')
boost_include_path = include_directories('external/nv_usd/include/boost-1_78/')

usd_include_paths = [nv_usd_include_path, boost_include_path] 

nvapi_include_paths = include_directories(join_paths(meson.global_source_root(), 'external/nvapi'))
nvapi_lib_path = join_paths(meson.global_source_root(), 'external/nvapi/amd64')
nvapi_lib = dxvk_compiler.find_library('nvapi64', dirs : nvapi_lib_path)

# Cache lib locations
usd_lib_path = meson.global_source_root() + '/external/nv_usd/'+ debug_or_release + '/'
usd_lib = dxvk_compiler.find_library('usd_ms', dirs : usd_lib_path)
if get_option('buildtype') == 'debug'
  tbb_lib = dxvk_compiler.find_library('tbb_debug', dirs : usd_lib_path)
else
  tbb_lib = dxvk_compiler.find_library('tbb', dirs : usd_lib_path)
endif

reflex_include_path = include_directories(join_paths(meson.global_source_root(), 'external/reflex/inc'))
reflex_lib_path = join_paths(meson.global_source_root(), 'external/reflex/lib')
reflex_lib = dxvk_compiler.find_library('NvLowLatencyVk', dirs : reflex_lib_path)

aftermath_include_path = include_directories(join_paths(meson.global_source_root(), 'external/aftermath/include'))
aftermath_lib_path = join_paths(meson.global_source_root(), 'external/aftermath/lib/x64/')
aftermath_lib = dxvk_compiler.find_library('GFSDK_Aftermath_Lib.x64', dirs : aftermath_lib_path)

# this is repeated below, since we overwrite dlss_lib_path in src/dxvk/meson.build for some reason
dlss_root_path = 'external/ngx_sdk_dlss'
dlss_lib_path = meson.global_source_root() + '/' + dlss_root_path + '/Lib/Windows_x86_64/rel/'
dlfg_root_path = 'external/ngx_sdk_dlfg'
dlfg_lib_path = meson.global_source_root() + '/' + dlfg_root_path + '/Lib/Windows_x86_64/rel/'

nrd_lib_path = meson.global_source_root() + '/external/nrd/Lib/Release/'
if get_option('buildtype') == 'debug'  
  nrd_lib_path = meson.global_source_root() + '/external/nrd/Lib/Debug/'
endif
lss_usd_plugins_path = meson.global_source_root() + '/usd_plugins/'

rtxdi_include_path = include_directories(join_paths(meson.global_source_root(), 'submodules/rtxdi/rtxdi-sdk/include'))
# Need to use the include path as an argument to the shader build string,
# and I couldn't find how to convert the IncludeDirs thing to a string... Meson.
rtxdi_include_path_string = meson.global_source_root() + '/submodules/rtxdi/rtxdi-sdk/include'

if not dxvk_is_ninja
  # Copy dependencies that must be in same dir as executable to _output dir
  recursive_copy_usd_target = custom_target('recursive_copy_usd',
    output           : ['recursive_copy_usd'],
    build_by_default : true,
    command          : [recursive_copy_path,  usd_lib_path + '/usd/', output_dir + 'usd/'] )

  copy_usd_dll_target = custom_target('copy_usd_dll',
    output           : ['copy_usd_dll'],
    build_by_default : true,
    command          : [copy_script_path, usd_lib_path, output_dir, 'usd_ms.dll'] )

  if get_option('buildtype') == 'debug'
    tbb_dll_name = 'tbb_debug.dll'
    tbbmalloc_dll_name = 'tbbmalloc_debug.dll'
  else
    tbb_dll_name = 'tbb.dll'
    tbbmalloc_dll_name = 'tbbmalloc.dll'
  endif

  copy_tbb_dll_target = custom_target('copy_tbb_dll',
    output           : ['copy_tbb_dll'],
    build_by_default : true,
    command          : [copy_script_path, usd_lib_path, output_dir, tbb_dll_name] )

  copy_tbbmalloc_dll_target = custom_target('copy_tbbmalloc_dll',
    output           : ['copy_tbbmalloc_dll'],
    build_by_default : true,
    command          : [copy_script_path, usd_lib_path, output_dir, tbbmalloc_dll_name] )

  copy_nrd_dll_target = custom_target('copy_nrd_dll',
    output           : ['copy_nrd_dll'],
    build_by_default : true,
    command          : [copy_script_path, nrd_lib_path, output_dir, 'NRD.dll'] )

  copy_dlss_dll_target = custom_target('copy_dlss_dll',
    output           : ['copy_dlss_dll'],
    build_by_default : true,
    command          : [copy_script_path, dlss_lib_path, output_dir, 'nvngx_dlss.dll'] )

  copy_dlfg_dll_target = custom_target('copy_dlfg_dll',
    output           : ['copy_dlfg_dll'],
    build_by_default : true,
    command          : [copy_script_path, dlfg_lib_path, output_dir, 'nvngx_dlssg.dll'] )
  
  copy_reflex_dll_target = custom_target('copy_reflex_dll',
  output           : ['copy_reflex_dll'],
  build_by_default : true,
  depends          : [],
  command          : [copy_script_path, reflex_lib_path, output_dir, 'NvLowLatencyVk.dll'] )

   copy_aftermath_dll_target = custom_target('copy_aftermath_dll',
   output           : ['copy_aftermath_dll'],
   build_by_default : true,
   depends          : [],
   command          : [copy_script_path, aftermath_lib_path, output_dir, 'GFSDK_Aftermath_Lib.x64.dll'] )

  recursive_copy_lss_usd_plugins_target = custom_target('recursive_copy_lss_usd_plugins',
    output           : ['recursive_copy_lss_usd_plugins'],
    build_by_default : true,
    command          : [recursive_copy_path, lss_usd_plugins_path, output_dir + 'lss/usd_plugins/'] )

  if enable_rtxio == true
    copy_rtxio_target = custom_target('copy_rtxio',
      output           : ['copy_rtxio'],
      build_by_default : true,
      depends          : [],
      command          : [copy_script_path, rtxio_bin_path, output_dir, 'rtxio.*'] )
  endif
endif

# Build meson dependency types
usd_dep = declare_dependency(
  dependencies : [ usd_lib, tbb_lib ],
  # link_args : ['-L'+usd_lib_path],
  include_directories : usd_include_paths
)

reflex_dep = declare_dependency(
  dependencies : [ reflex_lib ],
  include_directories : reflex_include_path
)

aftermath_dep = declare_dependency(
    dependencies : [ aftermath_lib ],
    include_directories : aftermath_include_path
  )
  
nvapi_dep = declare_dependency(
    dependencies : [ nvapi_lib ],
    include_directories : nvapi_include_paths
  )

embedded_includes = [ mdl_include_dir ]

if enable_rtxio == true
  rtxio_dep = declare_dependency(
    dependencies : [ rtxio_lib ],
    include_directories : rtxio_include_path
  )
endif

embedded_dep = declare_dependency(
  dependencies : [ ],
  include_directories : embedded_includes
)
subdir('src')

enable_tests = get_option('enable_tests')

if enable_tests
  subdir('tests')
endif

# dict of "output" targets --- key is an output path, value is an optional executable inside that path,
# which is used to run that "output" from the IDE
dxvkrt_output_targets = { '_output': '' }

subdir('tests/rtx')

if dxvk_is_ninja
  # this is how we force meson to reconfigure when external files change
  # (meson does not do globbing)
  if fs.exists('gametargets.conf')
    fs.read('gametargets.conf')
  endif
  fs.read('vsgen/dxvk_project.py')
  fs.read('vsgen/dxvk-remix.vcxproj.template')
  fs.read('vsgen/get_game_target_list.py')
  fs.read('vsgen/sln.py')
  fs.read('vsgen/testcase_project.py')
  fs.read('vsgen/testcase_project.vcxproj.template')
  fs.read('vsgen/testcase_project.vcxproj.user.template')
  fs.read('vsgen/testcase_project.args.json.template')
  fs.read('vsgen/vsutil.py')

  # ... and now we do this again, because src/dxvk/meson.build overwrites this for some reason
  dlss_root_path = 'external/ngx_sdk_dlss'
  dlss_lib_path = meson.global_source_root().replace('\\', '/') + '/' + dlss_root_path + '/Lib/Windows_x86_64/rel/'
  dlfg_root_path = 'external/ngx_sdk_dlfg'
  dlfg_lib_path = meson.global_source_root().replace('\\', '/') + '/' + dlfg_root_path + '/Lib/Windows_x86_64/rel/'

  # meson seems to force / as the path separator in custom_target
  # ... except in the case where the path separators are inconsistent, in which case it does nothing
  # force / as the path separator here to make sure it stays consistent
  nrd_lib_path = global_src_root_norm + '/external/nrd/Lib/Release/'
  if get_option('buildtype') == 'debug'  
    nrd_lib_path = global_src_root_norm + '/external/nrd/Lib/Debug/'
  endif
  
  apic_copy_targets = []
  sln_project_targets = []

  vs_gen_cmdline = [ vs_project_defines ]
  # dict of: { <projectname>: { 'output_path': <copy_output_path>, 'target_suffix': <copy_target_suffix> } }
  dxvkrt_copy_targets = {}

  # fill in all of the above
  foreach t, exe : dxvkrt_output_targets
    if t == '_output'
      # _output target is special
      target_suffix = 'output'
      output_path = output_dir
    else
      target_suffix = t.underscorify()
      output_path = dxvkrt_test_root + t

      # capture data for VS generator
      sln_project_targets += t
      vs_gen_cmdline += t + ',' + exe
    endif
    
    dxvkrt_copy_targets += { t : { 'output_path': output_path, 'target_suffix': target_suffix } }
  endforeach

  # add data from gametargets.conf to dxvkrt_copy_targets
  game_targets_run = run_command(python_interpreter,
                                 meson.global_source_root() + '\\vsgen\\get_game_target_list.py')
  game_targets = game_targets_run.stdout().strip()

  if game_targets != ''
    foreach t : game_targets.split('\n')
      s = t.split(',')
      key = s[0]
      target_suffix = key.underscorify()
      output_path = s[1]
      
      dxvkrt_copy_targets += { key : { 'output_path': output_path, 'target_suffix': target_suffix } }
      
      # note: this doesn't go into the VS generator command line, gametargets.conf is read from python directly
    endforeach
  endif

  foreach key : dxvkrt_copy_targets.keys()
    target_suffix = dxvkrt_copy_targets[key]['target_suffix']
    output_path = dxvkrt_copy_targets[key]['output_path']

    # generate targets to copy DLLs to individual test dirs, with names of the form 'copy_Portal1_SingleFrame_A'
    # these targets are not run by default, since we have a lot of tests: the intent is that we run this as a build task from the IDE before launching the test
    # also, meson feature: we *can not* pass down paths using \ as arguments to the command in custom_target, they are forced to / somewhere,
    # except if the path separators are inconsistent, where meson skips all munging

    copy_usd = custom_target('recursive_copy_usd_' + target_suffix,
      output           : ['recursive_copy_usd_' + target_suffix],
      command          : [recursive_copy_path,
                          usd_lib_path + 'usd/',
                          output_path + '/usd/'] )

    copy_usd_dll = custom_target('copy_usd_dll_' + target_suffix,
      output           : ['copy_usd_dll_' + target_suffix],
      command          : [copy_script_path,
                          usd_lib_path,
                          output_path,
                          'usd_ms.dll'] )

    if get_option('buildtype') == 'debug'
      tbb_dll_name = 'tbb_debug.dll'
      tbbmalloc_dll_name = 'tbbmalloc_debug.dll'
    else
      tbb_dll_name = 'tbb.dll'
      tbbmalloc_dll_name = 'tbbmalloc.dll'
    endif

    copy_tbb_dll = custom_target('copy_tbb_dll_' + target_suffix,
      output           : ['copy_tbb_dll_' + target_suffix],
      command          : [copy_script_path,
                          usd_lib_path,
                          output_path,
                          tbb_dll_name] )

    copy_tbbmalloc_dll = custom_target('copy_tbbmalloc_dll_' + target_suffix,
      output           : ['copy_tbbmalloc_dll_' + target_suffix],
      command          : [copy_script_path,
                          usd_lib_path,
                          output_path,
                          tbbmalloc_dll_name] )

    copy_nrd_dll = custom_target('copy_nrd_dll_' + target_suffix,
      output           : ['copy_nrd_dll_' + target_suffix],
      command          : [copy_script_path,
                          nrd_lib_path,
                          output_path,
                          'NRD.dll'] )

    copy_dlss_dll = custom_target('copy_dlss_dll_' + target_suffix,
      output           : ['copy_dlss_dll_' + target_suffix],
      command          : [copy_script_path,
                          dlss_lib_path, 
                          output_path,
                          'nvngx_dlss.dll'] )

    copy_dlfg_dll = custom_target('copy_dlfg_dll_' + target_suffix,
      output           : ['copy_dlfg_dll_' + target_suffix],
      command          : [copy_script_path,
                          dlfg_lib_path, 
                          output_path,
                          'nvngx_dlssg.dll'] )

    copy_reflex_dll = custom_target('copy_reflex_dll_' + target_suffix,
      output           : ['copy_reflex_dll_' + target_suffix],
      depends          : [],
      command          : [copy_script_path,
                          reflex_lib_path,
                          output_path,
                          'NvLowLatencyVk.dll'] )

    copy_aftermath_dll = custom_target('copy_aftermath_dll_' + target_suffix,
       output           : ['copy_aftermath_dll_' + target_suffix],
       depends          : [],
       command          : [copy_script_path, aftermath_lib_path, output_path, 'GFSDK_Aftermath_Lib.x64.dll'] )

    recursive_copy_lss_usd_plugins = custom_target('recursive_copy_lss_usd_plugins_' + target_suffix,
      output           : ['recursive_copy_lss_usd_plugins_' + target_suffix],
      command          : [recursive_copy_path,
                          lss_usd_plugins_path,
                          output_path + 'lss/usd_plugins/'] )

    if enable_rtxio == true
      copy_rtxio = custom_target('copy_rtxio_' + target_suffix,
        output           : ['copy_rtxio_' + target_suffix],
        depends          : [],
        command          : [copy_script_path, rtxio_bin_path, output_path, 'rtxio.*'] )
    endif

    # the copy target is special
    # if we use custom_target for the d3d9 DLL, meson generates a target that does nothing in ninja
    # as a workaround, we do the copy as part of the test_* target itself
    copy_target_depends = [ copy_usd,
                            copy_usd_dll,
                            copy_tbb_dll,
                            copy_tbbmalloc_dll,
                            copy_nrd_dll,
                            copy_dlss_dll,
                            copy_dlfg_dll,
                            copy_aftermath_dll,
                            d3d9_dll ]
                            
    copy_target_depends += copy_reflex_dll

    if enable_rtxio == true
      copy_target_depends += copy_rtxio
    endif

    copy_target = run_target('copy_' + target_suffix.replace('apics_', ''),
      depends: copy_target_depends,
      command : [copy_script_path,
                meson.current_build_dir().replace('\\', '/') + '/src/d3d9',
                output_path,
                'd3d9*'])

    if t != '_output'
      apic_copy_targets += copy_target
    endif
  endforeach

  # xxxnsubtil: this one line replaces a bunch of python code used for the vscode build, but requires meson 0.61.3
  # (specifically, https://github.com/mesonbuild/meson/pull/9202)
  # alias_target('copy_to_all_apics', apic_copy_targets)

  # generate VS project files for ninja
  # note: this writes to <source root>/_vs, which is outside the build directory
  vsproj = run_command(python_interpreter,
                      meson.global_source_root() + '\\vsgen\\generate_vs_project_files.py',
                      vs_gen_cmdline,
                      check: false)

  if vsproj.stdout().strip() != ''
    message(vsproj.stdout().strip())
  endif
  if vsproj.stderr().strip() != ''
    message(vsproj.stderr().strip())
  endif
  if vsproj.returncode() != 0
    error('generate_vs_project_files failed')
  endif
endif # dxvk_is_ninja<|MERGE_RESOLUTION|>--- conflicted
+++ resolved
@@ -22,11 +22,7 @@
 
 project(
   'dxvk', ['c', 'cpp'],
-<<<<<<< HEAD
-  version : 'remix-0.3.0',
-=======
-  version : 'remix-main',
->>>>>>> 0caf5ee7
+  version : 'remix-0.3.5-rc1',
   meson_version : '>= 0.58',
   default_options : ['werror=true', 'b_vscrt=from_buildtype']
 )
